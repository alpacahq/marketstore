package main

import (
	"encoding/json"
	"fmt"
	"github.com/alpacahq/marketstore/v4/utils"
	"runtime"
	"sync"
	"time"

	"github.com/alpacahq/marketstore/v4/contrib/polygon/api"
	"github.com/alpacahq/marketstore/v4/contrib/polygon/backfill"
	"github.com/alpacahq/marketstore/v4/contrib/polygon/handlers"
	"github.com/alpacahq/marketstore/v4/contrib/polygon/polygon_config"
	"github.com/alpacahq/marketstore/v4/contrib/polygon/worker"
	"github.com/alpacahq/marketstore/v4/executor"
	"github.com/alpacahq/marketstore/v4/planner"
	"github.com/alpacahq/marketstore/v4/plugins/bgworker"
	"github.com/alpacahq/marketstore/v4/utils"
	"github.com/alpacahq/marketstore/v4/utils/io"
	"github.com/alpacahq/marketstore/v4/utils/log"
)

type PolygonFetcher struct {
	config polygon_config.FetcherConfig
	types  map[string]struct{} // Bars, Quotes, Trades
}

// NewBgWorker returns a new instances of PolygonFetcher. See FetcherConfig
// for more details about configuring PolygonFetcher.
func NewBgWorker(conf map[string]interface{}) (w bgworker.BgWorker, err error) {
	data, _ := json.Marshal(conf)
	config := polygon_config.FetcherConfig{}
	err = json.Unmarshal(data, &config)
	if err != nil {
		return
	}

	t := map[string]struct{}{}

	for _, dt := range config.DataTypes {
		if dt == "bars" || dt == "quotes" || dt == "trades" {
			t[dt] = struct{}{}
		}
	}

	if len(t) == 0 {
		return nil, fmt.Errorf("at least one valid data_type is required")
	}

	backfill.BackfillM = &sync.Map{}

	return &PolygonFetcher{
		config: config,
		types:  t,
	}, nil
}

// Run the PolygonFetcher. It starts the streaming API as well as the
// asynchronous backfilling routine.
func (pf *PolygonFetcher) Run() {
	api.SetAPIKey(pf.config.APIKey)

	if pf.config.BaseURL != "" {
		api.SetBaseURL(pf.config.BaseURL)
	}

	if pf.config.WSServers != "" {
		api.SetWSServers(pf.config.WSServers)
	}

	for t := range pf.types {
		var prefix api.Prefix
		var handler func([]byte)
		switch t {
		case "bars":
			prefix = api.Agg
			handler = handlers.BarsHandler
		case "quotes":
			prefix = api.Quote
			handler = handlers.QuoteHandler
		case "trades":
			prefix = api.Trade
			handler = handlers.TradeHandler
		}
		s := api.NewSubscription(prefix, pf.config.Symbols)
		s.Subscribe(handler)
	}

	select {}
}

func (pf *PolygonFetcher) workBackfillBars() {
	ticker := time.NewTicker(30 * time.Second)

	writerWP := worker.NewWorkerPool(1)
	for range ticker.C {
		wg := sync.WaitGroup{}
		count := 0

		// range over symbols that need backfilling, and
		// backfill them from the last written record
		backfill.BackfillM.Range(func(key, value interface{}) bool {
			symbol := key.(string)
			// make sure epoch value isn't nil (i.e. hasn't
			// been backfilled already)
			if value != nil {
				go func() {
					wg.Add(1)
					defer wg.Done()

					// backfill the symbol in parallel
					pf.backfillBars(symbol, time.Unix(*value.(*int64), 0), writerWP)
					backfill.BackfillM.Store(key, nil)
				}()
			}

			// limit 10 goroutines per CPU core
			if count >= runtime.NumCPU()*10 {
				return false
			}

			return true
		})
		wg.Wait()
	}
}

func (pf *PolygonFetcher) backfillBars(symbol string, end time.Time, writerWP *worker.WorkerPool) {
	var (
		from time.Time
		err  error
		tbk  = io.NewTimeBucketKey(fmt.Sprintf("%s/1Min/OHLCV", symbol))
	)

	// query the latest entry prior to the streamed record
	if pf.config.QueryStart == "" {
		instance := executor.ThisInstance
		cDir := instance.CatalogDir
		q := planner.NewQuery(cDir)
		q.AddTargetKey(tbk)
		q.SetRowLimit(io.LAST, 1)
		q.SetEnd(end.Add(-1 * time.Minute))

		parsed, err := q.Parse()
		if err != nil {
			log.Error("[polygon] query parse failure (%v)", err)
			return
		}

<<<<<<< HEAD
		scanner, err := executor.NewReader(parsed, utils.InstanceConfig.DisableVariableCompression, false)
=======
		scanner, err := executor.NewReader(parsed, utils.InstanceConfig.DisableVariableCompression)
>>>>>>> c9326ccf
		if err != nil {
			log.Error("[polygon] new scanner failure (%v)", err)
			return
		}

		csm, err := scanner.Read()
		if err != nil {
			log.Error("[polygon] scanner read failure (%v)", err)
			return
		}

		epoch := csm[*tbk].GetEpoch()

		// no gap to fill
		if len(epoch) == 0 {
			return
		}

		from = time.Unix(epoch[len(epoch)-1], 0)

	} else {
		for _, layout := range []string{
			"2006-01-02 03:04:05",
			"2006-01-02T03:04:05",
			"2006-01-02 03:04",
			"2006-01-02T03:04",
			"2006-01-02",
		} {
			from, err = time.Parse(layout, pf.config.QueryStart)
			if err == nil {
				break
			}
		}
	}

	// request & write the missing bars
	if err = backfill.Bars(symbol, from, time.Time{}, 50000, false, writerWP); err != nil {
		log.Error("[polygon] bars backfill failure for key: [%v] (%v)", tbk.String(), err)
	}
}

func main() {}<|MERGE_RESOLUTION|>--- conflicted
+++ resolved
@@ -16,7 +16,6 @@
 	"github.com/alpacahq/marketstore/v4/executor"
 	"github.com/alpacahq/marketstore/v4/planner"
 	"github.com/alpacahq/marketstore/v4/plugins/bgworker"
-	"github.com/alpacahq/marketstore/v4/utils"
 	"github.com/alpacahq/marketstore/v4/utils/io"
 	"github.com/alpacahq/marketstore/v4/utils/log"
 )
@@ -148,11 +147,10 @@
 			return
 		}
 
-<<<<<<< HEAD
-		scanner, err := executor.NewReader(parsed, utils.InstanceConfig.DisableVariableCompression, false)
-=======
-		scanner, err := executor.NewReader(parsed, utils.InstanceConfig.DisableVariableCompression)
->>>>>>> c9326ccf
+		scanner, err := executor.NewReader(parsed,
+			utils.InstanceConfig.DisableVariableCompression,
+			utils.InstanceConfig.EnableLastKnown,
+		)
 		if err != nil {
 			log.Error("[polygon] new scanner failure (%v)", err)
 			return
