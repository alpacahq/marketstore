--- conflicted
+++ resolved
@@ -126,11 +126,10 @@
 	if err != nil {
 		return time.Time{}
 	}
-<<<<<<< HEAD
-	reader, err := executor.NewReader(parsed, false, false)
-=======
-	reader, err := executor.NewReader(parsed, utils.InstanceConfig.DisableVariableCompression)
->>>>>>> c9326ccf
+	reader, err := executor.NewReader(parsed,
+		utils.InstanceConfig.DisableVariableCompression,
+		utils.InstanceConfig.EnableLastKnown,
+	)
 	csm, err := reader.Read()
 	cs := csm[*tbk]
 	if cs == nil || cs.Len() == 0 {
