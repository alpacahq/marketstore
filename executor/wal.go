--- conflicted
+++ resolved
@@ -13,13 +13,9 @@
 	"sort"
 
 	"github.com/alpacahq/marketstore/v4/executor/buffile"
-<<<<<<< HEAD
+	"github.com/alpacahq/marketstore/v4/executor/wal"
 	"github.com/alpacahq/marketstore/v4/plugins/trigger"
 	"github.com/alpacahq/marketstore/v4/replication"
-=======
-	"github.com/alpacahq/marketstore/v4/executor/wal"
-	"github.com/alpacahq/marketstore/v4/plugins/trigger"
->>>>>>> 3277ed80
 	"github.com/alpacahq/marketstore/v4/utils/io"
 	"github.com/alpacahq/marketstore/v4/utils/log"
 )
@@ -65,17 +61,11 @@
 	Buffer OffsetIndexBuffer
 }
 
-<<<<<<< HEAD
-func NewWALFile(rootDir string, existingFilePath string, rs *replication.Sender) (wf *WALFileType, err error) {
-	wf = new(WALFileType)
-	wf.lastCommittedTGID = 0
-	wf.ReplicationSender = rs
-=======
-func NewWALFile(rootDir string, owningInstanceID int64) (wf *WALFileType, err error) {
+func NewWALFile(rootDir string, owningInstanceID int64, rs *replication.Sender) (wf *WALFileType, err error) {
 	wf = new(WALFileType)
 	wf.lastCommittedTGID = 0
 	wf.OwningInstanceID = owningInstanceID
->>>>>>> 3277ed80
+	wf.ReplicationSender = rs
 
 	if err = wf.createFile(rootDir); err != nil {
 		log.Fatal("%v: Can not create new WALFile - Error: %v", io.GetCallerFileContext(0), err)
@@ -101,13 +91,11 @@
 	if wf.callerOwnsFile(owningInstanceID) {
 		return nil, WALTakeOverError("TakeOver: File file is owned by calling process")
 	}
-<<<<<<< HEAD
-=======
+
 	wf.OwningInstanceID = owningInstanceID
 
 	// We call this to take over the file by writing our PID to it
 	wf.WriteStatus(fileStatus, replayState)
->>>>>>> 3277ed80
 
 	return wf, nil
 }
@@ -291,7 +279,9 @@
 		wf.FilePtr.Sync() // Flush the OS buffer
 
 		// send transaction to replicas
-		wf.ReplicationSender.Send(TG_Serialized)
+		if wf.ReplicationSender != nil {
+			wf.ReplicationSender.Send(TG_Serialized)
+		}
 	}
 
 	/*
@@ -728,13 +718,8 @@
 	}
 	wf.FileStatus, wf.ReplayState, wf.OwningInstanceID = readStatus(wf.FilePtr)
 }
-<<<<<<< HEAD
-
-// readStatus
-func (wf *WALFileType) readStatus() (fileStatus FileStatusEnum, replayStatus ReplayStateEnum, owningInstanceID int64) {
-=======
+
 func readStatus(filePtr *os.File) (fileStatus wal.FileStatusEnum, replayStatus wal.ReplayStateEnum, owningInstanceID int64) {
->>>>>>> 3277ed80
 	// Read from beginning of file +1 to skip over the MID
 	filePtr.Seek(1, os.SEEK_SET)
 	var err error
@@ -810,11 +795,7 @@
 						log.Info("WALFILE: %s is empty, removing it...", filename)
 						os.Remove(filePath)
 					} else {
-<<<<<<< HEAD
-						w, err := NewWALFile(rootDir, filePath, rs)
-=======
 						w, err := TakeOverWALFile(rootDir, filename)
->>>>>>> 3277ed80
 						if err != nil {
 							log.Fatal("Opening %s\n%s", filename, err)
 						}
@@ -830,13 +811,8 @@
 	}
 }
 
-<<<<<<< HEAD
-func StartupCacheAndWAL(rootDir string, rs *replication.Sender) (tgc *TransactionPipe, wf *WALFileType, err error) {
-	wf, err = NewWALFile(rootDir, "", rs)
-=======
-func StartupCacheAndWAL(rootDir string, owningInstanceID int64) (tgc *TransactionPipe, wf *WALFileType, err error) {
-	wf, err = NewWALFile(rootDir, owningInstanceID)
->>>>>>> 3277ed80
+func StartupCacheAndWAL(rootDir string, owningInstanceID int64, rs *replication.Sender) (tgc *TransactionPipe, wf *WALFileType, err error) {
+	wf, err = NewWALFile(rootDir, owningInstanceID, rs)
 	if err != nil {
 		log.Error("%s", err.Error())
 		return nil, nil, err
