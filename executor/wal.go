package executor

import (
	"crypto/md5"
	"fmt"
	goio "io"
	"os"
	"time"

	"bytes"
	"io/ioutil"
	"path/filepath"
	"sort"

	"github.com/alpacahq/marketstore/v4/executor/buffile"
	"github.com/alpacahq/marketstore/v4/executor/wal"
	"github.com/alpacahq/marketstore/v4/plugins/trigger"
	"github.com/alpacahq/marketstore/v4/utils/io"
	"github.com/alpacahq/marketstore/v4/utils/log"
)

/*
	NOTE: Access to the WAL structures for a single WAL File is single threaded
	of the CommandChannel.
*/

type WALFileType struct {
	// These three fields plus the MID form the WAL Header, written at the beginning of the WAL File
	FileStatus       wal.FileStatusEnum
	ReplayState      wal.ReplayStateEnum
	OwningInstanceID int64
	// End of WAL Header
	RootPath          string            // Path to the root directory, base of FileName
	FilePath          string            // WAL file full path
	lastCommittedTGID int64             // TGID to be checkpointed
	FilePtr           *os.File          // Active file pointer to FileName
	ReplicationSender ReplicationSender // send messages to replica servers
}

type ReplicationSender interface {
	Send(writeCommands []*wal.WriteCommand)
}

<<<<<<< HEAD
type TransactionGroup struct {
	// A "locally unique" transaction group identifier, can be a clock value
	ID int64
	//The contents of the WTSets
	WTGroup []WTSet
	//MD5 checksum of the TG contents prior to the checksum
	Checksum [16]byte
}

type WTSet struct {
	// Direct or Indirect IO (for variable or fixed length records)
	RecordType int
	// FilePath is an absolute path of the WAL file. The string is ASCII encoded without a trailing null
	FilePath string
	// Length of each data element in this set in bytes, excluding the index
	DataLen int
	// Used only in case of variable recordType.
	// (The sum of field lengths in elementTypes) + 4 bytes(for intervalTicks)
	VarRecLen int32
	// Data bytes
	Buffer wal.OffsetIndexBuffer
	// Data Shape without Epoch Column
	DataShapes []io.DataShape
}

func NewWALFile(rootDir string, owningInstanceID int64, rs ReplicationSender) (wf *WALFileType, err error) {
=======
func NewWALFile(rootDir string, owningInstanceID int64) (wf *WALFileType, err error) {
>>>>>>> cc3fa95e
	wf = new(WALFileType)
	wf.lastCommittedTGID = 0
	wf.OwningInstanceID = owningInstanceID
	wf.ReplicationSender = rs

	if err = wf.createFile(rootDir); err != nil {
		log.Fatal("%v: Can not create new WALFile - Error: %v", io.GetCallerFileContext(0), err)
	}
	wf.WriteStatus(wal.OPEN, wal.NOTREPLAYED)

	return wf, nil
}

// TakeOverWALFile opens an existing wal file and returns WALFileType for it.
func TakeOverWALFile(rootDir, fileName string) (wf *WALFileType, err error) {
	wf = new(WALFileType)
	wf.lastCommittedTGID = 0
	wf.RootPath = rootDir
	wf.FilePath = filepath.Join(rootDir, fileName)

	err = wf.open()
	if err != nil {
		return nil, WALTakeOverError("TakeOverFile" + err.Error())
	}

	fileStatus, replayState, owningInstanceID := readStatus(wf.FilePtr)
	if wf.callerOwnsFile(owningInstanceID) {
		return nil, WALTakeOverError("TakeOver: File file is owned by calling process")
	}

	wf.OwningInstanceID = owningInstanceID

	// We call this to take over the file by writing our PID to it
	wf.WriteStatus(fileStatus, replayState)

	return wf, nil
}

// createFile creates a WAL file in "{rootDir}/WALFile.{currentEpochNanoSecondInUTC}.walfile" format.
// it doesn't return an error even if another WAL file has already been created.
func (wf *WALFileType) createFile(rootDir string) error {
	wf.RootPath = rootDir
	now := time.Now().UTC()
	nowNano := now.UnixNano()
	wf.FilePath = filepath.Join(rootDir, "WALFile")
	wf.FilePath = fmt.Sprintf("%s.%d", wf.FilePath, nowNano)
	wf.FilePath = wf.FilePath + ".walfile"
	// Try to open the file for writing, creating it in the process if it doesn't exist
	err := wf.open()
	if err != nil {
		return WALCreateError("CreateFile" + err.Error())
	}
	return nil
}

func (wf *WALFileType) open() error {
	var err error
	wf.FilePtr, err = os.OpenFile(wf.FilePath, os.O_CREATE|os.O_RDWR, 0600)
	if err != nil {
		return fmt.Errorf(io.GetCallerFileContext(0) + err.Error())
	}
	return nil
}
func (wf *WALFileType) close(ReplayStatus wal.ReplayStateEnum) {
	wf.WriteStatus(wal.CLOSED, ReplayStatus)
	wf.FilePtr.Close()
}
func (wf *WALFileType) Delete(callersInstanceID int64) (err error) {
	if !wf.canDeleteSafely(callersInstanceID) {
		log.Fatal("BUG: cannot delete the current instance's WALfile: %s", wf.FilePath)
	}

	if !wf.IsOpen() {
		log.Warn(io.GetCallerFileContext(0) + ": Can not delete open WALFile")
		return fmt.Errorf("WAL File is open")
	}
	if wf.isActive(callersInstanceID) {
		log.Warn(io.GetCallerFileContext(0) + ": Can not delete active WALFile")
		return fmt.Errorf("WAL File is active")
	}
	if wf.NeedsReplay() {
		log.Warn(io.GetCallerFileContext(0) + ": WALFile needs replay, can not delete")
		return fmt.Errorf("WAL File needs replay")
	}

	wf.close(wal.REPLAYED)
	if err = os.Remove(wf.FilePath); err != nil {
		log.Fatal(io.GetCallerFileContext(0) + ": Can not remove WALFile")
	}

	return nil
}

func FullPathToWALKey(rootPath, fullPath string) (keyPath string) {
	/*
		NOTE: This key includes the year filename at the end of the metadata key
	*/
	// Chops rootPath from fullPath to produce a WAL Key
	keyPath, _ = filepath.Rel(rootPath, fullPath)
	return keyPath
}

func walKeyToFullPath(rootPath, keyPath string) (fullPath string) {
	// Adds rootPath to keyPath to produce a fullPath
	return filepath.Join(rootPath, keyPath)
}

<<<<<<< HEAD
=======
type CachedFP struct {
	fileName string
	fp       *os.File
}

func NewCachedFP() *CachedFP {
	return new(CachedFP)
}

func (cfp *CachedFP) GetFP(fileName string) (fp *os.File, err error) {
	if fileName == cfp.fileName {
		return cfp.fp, nil
	} else if len(cfp.fileName) != 0 {
		cfp.fp.Close()
	}
	cfp.fp, err = os.OpenFile(fileName, os.O_RDWR, 0700)
	if err != nil {
		return nil, err
	}
	cfp.fileName = fileName
	return cfp.fp, nil
}

func (cfp *CachedFP) Close() error {
	if cfp.fp != nil {
		return cfp.fp.Close()
	}
	return nil
}

>>>>>>> cc3fa95e
// A.k.a. Commit transaction
func (wf *WALFileType) FlushToWAL(tgc *TransactionPipe) (err error) {
	/*
		Here we flush the contents of the write cache to:
		- Primary storage via the OS write cache - data is visible to readers
		- WAL file with synchronization to physical storage - in case we need to recover from a crash
	*/

	WALBypass := ThisInstance.WALBypass
	//WALBypass = true // Bypass all writing to the WAL File, leaving the writes to the primary

	// Count of WT Sets in this TG as of now
	if tgc == nil {
		return nil
	}

	WTCount := len(tgc.writeChannel)
	if WTCount == 0 {
		// refresh TGID so requester can confirm it went through even if nothing is written
		tgc.IncrementTGID()
		return nil
	}

	if !WALBypass {
		if !wf.CanWrite("WriteTG", wf.OwningInstanceID) {
			panic("Failed attempt to write to WAL")
		}

		// WAL Transaction Preparing Message
		wf.WriteTransactionInfo(tgc.TGID(), WAL, PREPARING)
	}

	// Serialize all data to be written except for the size of this buffer
	writeCommands := make([]*wal.WriteCommand, WTCount)
	for i := 0; i < WTCount; i++ {
		writeCommands[i] = <-tgc.writeChannel
	}

	return wf.FlushCommandsToWAL(tgc, writeCommands, WALBypass)
}

func (wf *WALFileType) FlushCommandsToWAL(tgc *TransactionPipe, writeCommands []*wal.WriteCommand, walBypass bool) (err error) {
	defer dispatchRecords()

	fileRecordTypes := map[string]io.EnumRecordType{}
	varRecLens := map[string]int{}
	for i := 0; i < len(writeCommands); i++ {
		keyPath := writeCommands[i].WALKeyPath
		if _, ok := fileRecordTypes[keyPath]; !ok {
			fileRecordTypes[keyPath] = writeCommands[i].RecordType
		}
		if _, ok := varRecLens[keyPath]; !ok {
			varRecLens[keyPath] = writeCommands[i].VarRecLen
		}
	}

	TG_Serialized, writesPerFile := serializeTG(tgc.tgID, writeCommands)

	if !walBypass {
		// Serialize the size of the buffer into another buffer
		TGLen_Serialized, _ := io.Serialize(nil, int64(len(TG_Serialized)))

		// Calculate the MD5 checksum, including the value of TGLen
		hash := md5.New()
		hash.Write(TGLen_Serialized)
		hash.Write(TG_Serialized)

		wf.FilePtr.Write(wf.initMessage(TGDATA)) // Write the Message ID to identify TG Data
		// Write the TG Data and the checksum and Sync()
		wf.FilePtr.Write(TGLen_Serialized)
		wf.FilePtr.Write(TG_Serialized)
		cksum := hash.Sum(nil)
		wf.FilePtr.Write(cksum) // Checksum

		// WAL Transaction Commit Complete Message
		TGID := tgc.TGID()
		wf.WriteTransactionInfo(TGID, WAL, COMMITCOMPLETE)
		wf.lastCommittedTGID = TGID
		tgc.IncrementTGID()

		wf.FilePtr.Sync() // Flush the OS buffer

		// send transaction to replicas
		if wf.ReplicationSender != nil {
			wf.ReplicationSender.Send(writeCommands)
		}
	}

	/*
		Write the buffers to primary files (should happen after WAL writes)
	*/
	for keyPath, writes := range writesPerFile {
		recordType := fileRecordTypes[keyPath]
		varRecLen := varRecLens[keyPath]
		if err := wf.writePrimary(keyPath, writes, recordType, varRecLen); err != nil {
			return err
		}
		for i, buffer := range writes {
			appendRecord(keyPath, trigger.Record(buffer.IndexAndPayload()))
			writes[i] = nil // for GC
		}
		writesPerFile[keyPath] = nil // for GC
	}
	return nil
}

<<<<<<< HEAD
func serializeTG(tgID int64, commands []*wal.WriteCommand,
=======
func serializeTG(tgID int64, commands []*WriteCommand,
>>>>>>> cc3fa95e
) (tgSerialized []byte, writesPerFile map[string][]wal.OffsetIndexBuffer) {
	WTCount := len(commands)

	// Serialize all data to be written except for the size of this buffer
	var TG_Serialized []byte
	TG_Serialized, _ = io.Serialize(TG_Serialized, tgID)
	TG_Serialized, _ = io.Serialize(TG_Serialized, int64(WTCount))
	writesPerFile = map[string][]wal.OffsetIndexBuffer{}
	/*
		This loop serializes write transactions from the channel for writing to disk
	*/
	for i := 0; i < WTCount; i++ {
		TG_Serialized, _ = io.Serialize(TG_Serialized, int8(commands[i].RecordType))
		TG_Serialized, _ = io.Serialize(TG_Serialized, int16(len(commands[i].WALKeyPath)))
		TG_Serialized, _ = io.Serialize(TG_Serialized, commands[i].WALKeyPath)
		TG_Serialized, _ = io.Serialize(TG_Serialized, int32(len(commands[i].Data)))
		TG_Serialized, _ = io.Serialize(TG_Serialized, int32(commands[i].VarRecLen))
		oStart := len(TG_Serialized)
		bufferSize := 8 + 8 + len(commands[i].Data)
		TG_Serialized, _ = io.Serialize(TG_Serialized, commands[i].Offset)
		TG_Serialized, _ = io.Serialize(TG_Serialized, commands[i].Index)
		TG_Serialized = append(TG_Serialized, commands[i].Data...)
		// include DataShape information in TG because it's necessary for creating a new bucket from WAL
		dsvBytes, err := io.DSVToBytes(commands[i].DataShapes)
		if err == nil {
			TG_Serialized = append(TG_Serialized, dsvBytes...)
		}

		keyPath := commands[i].WALKeyPath
		// Store the data in a buffer for primary storage writes after WAL writes are done
		writesPerFile[keyPath] = append(writesPerFile[keyPath],
			wal.OffsetIndexBuffer(TG_Serialized[oStart:oStart+bufferSize]))

	}

	return TG_Serialized, writesPerFile
}

<<<<<<< HEAD
func (wf *WALFileType) writePrimary(keyPath string, writes []wal.OffsetIndexBuffer, recordType io.EnumRecordType, varRecLen int32) (err error) {
=======
func (wf *WALFileType) writePrimary(keyPath string, writes []wal.OffsetIndexBuffer, recordType io.EnumRecordType, varRecLen int) (err error) {
>>>>>>> cc3fa95e
	type WriteAtCloser interface {
		goio.WriterAt
		goio.Closer
	}
	const batchThreshold = 100
	var fp WriteAtCloser
	fullPath := walKeyToFullPath(wf.RootPath, keyPath)
	if recordType == io.FIXED && len(writes) >= batchThreshold {
		fp, err = buffile.New(fullPath)
	} else {
		fp, err = os.OpenFile(fullPath, os.O_RDWR, 0700)
	}
	if err != nil {
		// this is critical, in fact, since tx has been committed
		log.Error("cannot open file %s for write: %v", fullPath, err)
		return err
	}
	defer fp.Close()

	for _, buffer := range writes {
		switch recordType {
		case io.FIXED:
			err = WriteBufferToFile(fp, buffer)
		case io.VARIABLE:
			err = WriteBufferToFileIndirect(
				fp.(*os.File),
				buffer,
				varRecLen,
			)
		}
		if err != nil {
			log.Error("failed to write committed data: %v", err)
			return err
		}
	}
	return nil
}

// CreateCheckpoint flushes all primary dirty pages to disk, and
// so closes out the previous WAL state to end.  Note, this is
// not goroutine-safe with FlushToWAL and caller should make sure
// it is streamlined.
func (wf *WALFileType) CreateCheckpoint() error {
	if wf.lastCommittedTGID == 0 {
		return nil
	}
	if ThisInstance.WALBypass {
		io.Syncfs()
	} else {
		// WAL Transaction Preparing Message
		// Get the latest TGID and write a prepare message
		TGID := wf.lastCommittedTGID
		wf.WriteTransactionInfo(TGID, CHECKPOINT, PREPARING)
		// Sync the filesystem, after this point the filesystem cache data is committed to disk
		io.Syncfs()
		wf.WriteTransactionInfo(TGID, CHECKPOINT, COMMITCOMPLETE)
	}
	wf.lastCommittedTGID = 0
	return nil
}

type TGIDlist []int64

func (tgl TGIDlist) Len() int           { return len(tgl) }
func (tgl TGIDlist) Less(i, j int) bool { return tgl[i] < tgl[j] }
func (tgl TGIDlist) Swap(i, j int)      { tgl[i], tgl[j] = tgl[j], tgl[i] }

func (wf *WALFileType) Replay(writeData bool) error {
	/*
		Replay this WAL File's unwritten transactions.
		We will do this in two passes, in the first pass we will collect the Transaction Group IDs that are
		not yet durably written to the primary store. In the second pass, we write the data into the
		Primary Store directly and then flush the results.
		Finally we close the WAL File and mark it completely written.

		1) First WAL Pass: Locate unwritten TGIDs
		2) Second WAL Pass: Load the open TG data into the Primary Data files
		3) Flush the TG Cache to primary and mark this WAL File completely processed

		Note that the TG Data for any given TGID should appear in the WAL only once. We verify it in the first
		pass.
	*/

	// Make sure this file needs replay
	if !wf.NeedsReplay() {
		err := fmt.Errorf("WALFileType.NeedsReplay No Replay Needed")
		log.Info(err.Error())
		return err
	}

	// Take control of this file and set the status
	if writeData {
		wf.WriteStatus(wal.OPEN, wal.REPLAYINPROCESS)
	}

	// First pass of WAL Replay: determine transaction states and record locations of TG data
	txnStateWAL := make(map[int64]TxnStatusEnum, 0)
	txnStatePrimary := make(map[int64]TxnStatusEnum, 0)
	offsetTGDataInWAL := make(map[int64]int64, 0)

	fullRead := func(err error) bool {
		// Check to see if we have read only partial data
		if err != nil {
			if _, ok := err.(wal.ShortReadError); ok {
				log.Info("Partial Read")
				return false
			} else {
				log.Fatal(io.GetCallerFileContext(0) + ": Uncorrectable IO error in WAL Replay")
			}
		}
		return true
	}
	log.Info("Beginning WAL Replay")
	if !writeData {
		log.Info("Debugging mode enabled - no writes will be performed...")
	}
	// Create a map to store the TG Data prior to replay
	TGData := make(map[int64][]byte)

	wf.FilePtr.Seek(0, goio.SeekStart)
	continueRead := true
	for continueRead {
		MID, err := wf.readMessageID()
		if continueRead = fullRead(err); !continueRead {
			break // Break out of read loop
		}
		switch MID {
		case TGDATA:
			// Read a TGData
			offset, _ := wf.FilePtr.Seek(0, goio.SeekCurrent)
			TGID, TG_Serialized, err := wf.readTGData()
			TGData[TGID] = TG_Serialized
			if continueRead = fullRead(err); !continueRead {
				break // Break out of switch
			}
			// Throw FATAL if there is already a TG data location in this WAL
			if _, ok := offsetTGDataInWAL[TGID]; ok {
				log.Fatal(io.GetCallerFileContext(0) + ": Duplicate TG Data in WAL")
			}
			//			log.Info("Successfully read past TG data for TGID: %v", TGID)
			// Save the offset of this TG Data for the second pass
			offsetTGDataInWAL[TGID] = offset
		case TXNINFO:
			// Read a TXNInfo
			TGID, destination, txnStatus, err := wf.readTransactionInfo()
			if continueRead = fullRead(err); !continueRead {
				break // Break out of switch
			}
			switch destination {
			case WAL:
				txnStateWAL[TGID] = txnStatus
			case CHECKPOINT:
				if _, ok := TGData[TGID]; ok && txnStatus == COMMITCOMPLETE {
					// Remove all TGData for TGID less than this complete one
					for tgid, _ := range TGData {
						if tgid <= TGID {
							TGData[tgid] = nil
							delete(TGData, tgid)
						}
					}
				} else {
					// Record this txnStatus for later analysis
					txnStatePrimary[TGID] = txnStatus
				}
			}
		case STATUS:
			// Read the status - note that this message should only be at the file beginning
			_, _, _, err := wal.ReadStatus(wf.FilePtr)
			if continueRead = fullRead(err); !continueRead {
				break // Break out of switch
			}
		default:
			log.Warn("Unknown meessage id %d", MID)
		}
	}

	// Second Pass of WAL Replay: Find any pending transactions based on the state and load the TG data into cache
	log.Info("Entering replay of TGData")
	// We need to replay TGs in descending TGID order

	// StringSlice attaches the methods of Interface to []string, sorting in increasing order.

	var sortedTGIDs TGIDlist
	for tgid := range TGData {
		sortedTGIDs = append(sortedTGIDs, tgid)
	}
	sort.Sort(sortedTGIDs)

	//for tgid, TG_Serialized := range TGData {
	for _, tgid := range sortedTGIDs {
		TG_Serialized := TGData[tgid]
		if TG_Serialized != nil {
			// Note that only TG data that did not have a COMMITCOMPLETE record are replayed
			if writeData {
				tgID, wtSets := parseTGData(TG_Serialized, wf.RootPath)
				log.Info("Replaying TGID: %d, WTSet count is: %d bytes", tgID, len(wtSets))
				if err := wf.replayTGData(tgID, wtSets); err != nil {
					return err
				}
			} else {
				log.Info("Replay for TGID: %d, data length is: %d bytes", tgid, len(TG_Serialized))
			}
		}
	}
	log.Info("Replay of WAL file %s finished", wf.FilePath)
	if writeData {
		wf.WriteStatus(wal.OPEN, wal.REPLAYED)
	}

	log.Info("Finished replay of TGData")
	return nil
}
func (wf *WALFileType) WriteStatus(FileStatus wal.FileStatusEnum, ReplayState wal.ReplayStateEnum) {
	wf.FileStatus = FileStatus
	wf.ReplayState = ReplayState
	// This process now owns this file
	buffer := wf.initMessage(STATUS)
	buffer, _ = io.Serialize(buffer, int8(wf.FileStatus))
	buffer, _ = io.Serialize(buffer, int8(wf.ReplayState))
	buffer, _ = io.Serialize(buffer, wf.OwningInstanceID)
	wf.FilePtr.Seek(0, os.SEEK_SET)
	wf.FilePtr.Write(buffer)
	wf.FilePtr.Sync()
	wf.FilePtr.Seek(0, os.SEEK_END)
}
func (wf *WALFileType) write(buffer []byte) {
	wf.FilePtr.Write(buffer)
}
func (wf *WALFileType) WriteTransactionInfo(tid int64, did DestEnum, txnStatus TxnStatusEnum) {
	buffer := wf.initMessage(TXNINFO)
	buffer, _ = io.Serialize(buffer, tid)
	buffer, _ = io.Serialize(buffer, did)
	buffer, _ = io.Serialize(buffer, txnStatus)
	buffer, _ = io.Serialize(buffer, txnStatus)
	wf.write(buffer)
}
func (wf *WALFileType) readTransactionInfo() (tgid int64, destination DestEnum, txnStatus TxnStatusEnum, err error) {
	var buffer [10]byte
	buf, _, err := wal.Read(wf.FilePtr, -1, buffer[:])
	if err != nil {
		return 0, 0, 0, wal.ShortReadError("WALFileType.readTransactionInfo")
	}
	tgid, destination, txnStatus = io.ToInt64(buf), DestEnum(buf[8]), TxnStatusEnum(buf[9])
	switch destination {
	case CHECKPOINT, WAL:
		break
	default:
		return 0, 0, 0, fmt.Errorf("WALFileType.readTransactionInfo Invalid destination ID: %d", destination)
	}
	switch txnStatus {
	case PREPARING, COMMITINTENDED, COMMITCOMPLETE:
		break
	default:
		return 0, 0, 0, fmt.Errorf("WALFileType.readTransactionInfo Invalid Txn Status: %d", txnStatus)
	}

	return tgid, destination, txnStatus, nil
}
func (wf *WALFileType) initMessage(mid MIDEnum) []byte {
	buffer, _ := io.Serialize([]byte{}, mid)
	return buffer
}
func (wf *WALFileType) writeMessageID(mid MIDEnum) {
	wf.write(wf.initMessage(mid))
}
func (wf *WALFileType) readMessageID() (mid MIDEnum, err error) {
	var buffer [1]byte
	buf, _, err := wal.Read(wf.FilePtr, -1, buffer[:])
	if err != nil {
		return 0, wal.ShortReadError("WALFileType.ReadMessageID")
	}
	MID := MIDEnum(buf[0])
	switch MID {
	case TGDATA, TXNINFO, STATUS:
		return MID, nil
	}
	return 99, fmt.Errorf("WALFileType.ReadMessageID Incorrect MID read, value: %d", MID)
}
func (wf *WALFileType) readTGData() (TGID int64, TG_Serialized []byte, err error) {
	TGLen_Serialized := make([]byte, 8)
	TGLen_Serialized, _, err = wal.Read(wf.FilePtr, -1, TGLen_Serialized)
	if err != nil {
		return 0, nil, wal.ShortReadError(io.GetCallerFileContext(0))
	}
	TGLen := io.ToInt64(TGLen_Serialized)

	if !sanityCheckValue(wf.FilePtr, TGLen) {
		return 0, nil, fmt.Errorf(io.GetCallerFileContext(0) + fmt.Sprintf(": Insane TG Length: %d", TGLen))
	}

	// Read the data
	TG_Serialized = make([]byte, TGLen)
	n, err := wf.FilePtr.Read(TG_Serialized)
	if int64(n) != TGLen || err != nil {
		return 0, nil, wal.ShortReadError(io.GetCallerFileContext(0) + ":Reading Data")
	}
	TGID = io.ToInt64(TG_Serialized[:7])

	// Read the checksum
	checkBuf := make([]byte, 16)
	n, err = wf.FilePtr.Read(checkBuf)
	if n != 16 || err != nil {
		return 0, nil, wal.ShortReadError(io.GetCallerFileContext(0) + ":Reading Checksum")
	}

	if err := validateCheckSum(TGLen_Serialized, TG_Serialized, checkBuf); err != nil {
		return 0, nil, err
	}

	return TGID, TG_Serialized, nil
}

func validateCheckSum(tgLenSerialized, tgSerialized, checkBuf []byte) error {
	// compute the checksum
	hash := md5.New()
	hash.Write(tgLenSerialized)
	hash.Write(tgSerialized)
	cksum := hash.Sum(nil)

	if !bytes.Equal(cksum, checkBuf) {
		return fmt.Errorf(io.GetCallerFileContext(0) + fmt.Sprintf(":Checksum was: %v should be: %v", cksum, checkBuf))
	}

	return nil
}

func parseTGData(TG_Serialized []byte, rootPath string) (TGID int64, wtSets []wal.WTSet) {
	TGID = io.ToInt64(TG_Serialized[0:8])
	WTCount := io.ToInt64(TG_Serialized[8:16])

	cursor := 16
	wtSets = make([]wal.WTSet, WTCount)

	for i := 0; i < int(WTCount); i++ {
		RecordType := io.ToInt8(TG_Serialized[cursor : cursor+1])
		cursor += 1
		FPLen := int(io.ToInt16(TG_Serialized[cursor : cursor+2]))
		cursor += 2
		WALKeyPath := bytes.NewBuffer(TG_Serialized[cursor : cursor+FPLen]).String()
		cursor += FPLen
		dataLen := int(io.ToInt32(TG_Serialized[cursor : cursor+4]))
		cursor += 4
		varRecLen := int(io.ToInt32(TG_Serialized[cursor : cursor+4]))
		cursor += 4
		fullPath := walKeyToFullPath(rootPath, WALKeyPath)
		data := TG_Serialized[cursor : cursor+8+8+dataLen]
		cursor += 8 + 8 + dataLen
		dataShapes, l := io.DSVFromBytes(TG_Serialized[cursor:])
		cursor += l

		wtSets[i] = wal.NewWTSet(
			RecordType,
			fullPath,
			dataLen,
			varRecLen,
			data,
			dataShapes,
		)
	}

	return TGID, wtSets
}

func (wf *WALFileType) replayTGData(tgID int64, wtSets []wal.WTSet) (err error) {
	if len(wtSets) == 0 {
		return nil
	}

	cfp := NewCachedFP() // Cached open file pointer
	defer cfp.Close()

	for _, wtSet := range wtSets {
		fp, err := cfp.GetFP(wtSet.FilePath)
		if err != nil {
			return err
		}
		switch io.EnumRecordType(wtSet.RecordType) {
		case io.FIXED:
			if err = WriteBufferToFile(fp, wtSet.Buffer); err != nil {
				return err
			}
		case io.VARIABLE:
			// Find the record length - we need it to use the time column as a sort key later
			if err = WriteBufferToFileIndirect(fp,
				wtSet.Buffer,
				wtSet.VarRecLen,
			); err != nil {
				return err
			}
		default:
			return fmt.Errorf("Error: Record Type is incorrect from WALFile, invalid/outdated WAL file?")
		}
	}
	wf.lastCommittedTGID = tgID
	wf.CreateCheckpoint()

	return nil
}

func (wf *WALFileType) IsOpen() bool {
	_, err := wf.FilePtr.Stat()
	if err != nil {
		log.Info(io.GetCallerFileContext(0) + ": File stat failed, file probably deleted: " + err.Error())
		return false
	}
	if wf.FileStatus != wal.OPEN {
		log.Info(io.GetCallerFileContext(0) + ": File not opened")
		return false
	}
	return true
}
func (wf *WALFileType) syncStatusRead() {
	_, err := wf.FilePtr.Stat()
	if err != nil {
		log.Fatal(io.GetCallerFileContext(0) + ": File stat failed")
	}
	wf.FileStatus, wf.ReplayState, wf.OwningInstanceID = readStatus(wf.FilePtr)
}

func readStatus(filePtr *os.File) (fileStatus wal.FileStatusEnum, replayStatus wal.ReplayStateEnum, owningInstanceID int64) {
	// Read from beginning of file +1 to skip over the MID
	filePtr.Seek(1, os.SEEK_SET)
	var err error
	fileStatus, replayStatus, owningInstanceID, err = wal.ReadStatus(filePtr)
	if err != nil {
		log.Fatal(io.GetCallerFileContext(0) + ": Unable to ReadStatus()")
	}
	//	wf.FileStatus, wf.ReplayState, wf.OwningInstanceID = fileStatus, replayStatus, owningInstanceID
	// Reset the file pointer to the end of the file
	filePtr.Seek(0, os.SEEK_END)
	return fileStatus, replayStatus, owningInstanceID
}

func (wf *WALFileType) callerOwnsFile(callersInstanceID int64) bool {
	// syncStatus() should be called prior to this
	return callersInstanceID == wf.OwningInstanceID
}
func (wf *WALFileType) isActive(callersInstanceID int64) bool {
	// syncStatus() should be called prior to this
	rState := wf.ReplayState
	return wf.IsOpen() && wf.callerOwnsFile(callersInstanceID) && rState == wal.NOTREPLAYED
}
func (wf *WALFileType) NeedsReplay() bool {
	wf.syncStatusRead()
	if wf.ReplayState == wal.NOTREPLAYED || wf.ReplayState == wal.REPLAYINPROCESS {
		return true
	}
	return false
}
func (wf *WALFileType) CanWrite(msg string, callersInstanceID int64) bool {
	wf.syncStatusRead()
	if !wf.isActive(callersInstanceID) {
		log.Warn(io.GetCallerFileContext(0) + ": Inactive WALFile")
		return false
	}
	return true
}
func (wf *WALFileType) canDeleteSafely(callersInstanceID int64) bool {
	wf.syncStatusRead()
	if wf.isActive(callersInstanceID) {
		log.Warn(io.GetCallerFileContext(0) + ": WALFile is active, can not delete")
		return false
	}
	if wf.NeedsReplay() {
		log.Warn(io.GetCallerFileContext(0) + ": WALFile needs replay, can not delete")
		return false
	}
	return true
}
func sanityCheckValue(fp *os.File, value int64) (isSane bool) {
	// As a sanity check, get the file size to ensure that TGLen is reasonable prior to buffer allocations
	fstat, _ := fp.Stat()
	sanityLen := 1000 * fstat.Size()
	return value < sanityLen
}
func (wf *WALFileType) cleanupOldWALFiles(rootDir string) {
	rootDir = filepath.Clean(rootDir)
	files, err := ioutil.ReadDir(rootDir)
	if err != nil {
		log.Fatal("Unable to read root directory %s\n%s", rootDir, err)
	}
	myFileBase := filepath.Base(wf.FilePath)
	log.Info("My WALFILE: %s", myFileBase)
	for _, file := range files {
		if !file.IsDir() {
			filename := file.Name()
			if filepath.Ext(filename) == ".walfile" {
				if filename != myFileBase {
					log.Info("Found a WALFILE: %s, entering replay...", filename)
					filePath := filepath.Join(rootDir, filename)
					fi, _ := os.Stat(filePath)
					if fi.Size() < 11 {
						log.Info("WALFILE: %s is empty, removing it...", filename)
						os.Remove(filePath)
					} else {
						w, err := TakeOverWALFile(rootDir, filename)
						if err != nil {
							log.Fatal("Opening %s\n%s", filename, err)
						}
						if err = w.Replay(true); err != nil {
							log.Fatal("Unable to replay %s\n%s", filename, err)
						}

						w.Delete(wf.OwningInstanceID)
					}
				}
			}
		}
	}
}

func StartupCacheAndWAL(rootDir string, owningInstanceID int64, rs ReplicationSender) (tgc *TransactionPipe, wf *WALFileType, err error) {
	wf, err = NewWALFile(rootDir, owningInstanceID, rs)
	if err != nil {
		log.Error("%s", err.Error())
		return nil, nil, err
	}
	wf.cleanupOldWALFiles(rootDir)
	return NewTransactionPipe(), wf, nil
}

var haveWALWriter = false

func (wf *WALFileType) SyncWAL(WALRefresh, PrimaryRefresh time.Duration, walRotateInterval int) {
	/*
	   Example: syncWAL(500 * time.Millisecond, 15 * time.Minute)
	*/
	haveWALWriter = true
	tickerWAL := time.NewTicker(WALRefresh)
	tickerPrimary := time.NewTicker(PrimaryRefresh)
	tickerCheck := time.NewTicker(WALRefresh / 100)
	primaryFlushCounter := 0

	chanCap := cap(ThisInstance.TXNPipe.writeChannel)
	for {
		if !ThisInstance.ShutdownPending {
			select {
			case <-tickerWAL.C:
				if err := wf.FlushToWAL(ThisInstance.TXNPipe); err != nil {
					log.Fatal(err.Error())
				}
			case f := <-ThisInstance.TXNPipe.flushChannel:
				if err := wf.FlushToWAL(ThisInstance.TXNPipe); err != nil {
					log.Fatal(err.Error())
				}
				f <- struct{}{}
			case <-tickerCheck.C:
				queued := len(ThisInstance.TXNPipe.writeChannel)
				if float64(queued)/float64(chanCap) >= 0.8 {
					if err := wf.FlushToWAL(ThisInstance.TXNPipe); err != nil {
						log.Fatal(err.Error())
					}
				}
			case <-tickerPrimary.C:
				wf.CreateCheckpoint()
				primaryFlushCounter++
				if primaryFlushCounter%walRotateInterval == 0 {
					log.Info("Truncating WAL file...")
					wf.FilePtr.Truncate(0)
					wf.WriteStatus(wal.OPEN, wal.NOTREPLAYED)
					primaryFlushCounter = 0
				}
			}
		} else {
			haveWALWriter = false
			log.Info("Flushing to WAL...")
			wf.FlushToWAL(ThisInstance.TXNPipe)
			log.Info("Flushing to disk...")
			wf.CreateCheckpoint()
			ThisInstance.WALWg.Done()
			return
		}
	}
}

// RequestFlush requests WAL Flush to the WAL writer goroutine
// if it exists, or just does the work in the same goroutine otherwise.
// The function blocks if there are no current queued flushes, and
// returns if there is already one queued which will handle the data
// present in the write channel, as it will flush as soon as possible.
func (wf *WALFileType) RequestFlush() {
	if !haveWALWriter {
		wf.FlushToWAL(ThisInstance.TXNPipe)
		return
	}
	// if there's already a queued flush, no need to queue another
	if len(ThisInstance.TXNPipe.flushChannel) > 0 {
		return
	}
	f := make(chan struct{})
	ThisInstance.TXNPipe.flushChannel <- f
	<-f
}<|MERGE_RESOLUTION|>--- conflicted
+++ resolved
@@ -41,7 +41,6 @@
 	Send(writeCommands []*wal.WriteCommand)
 }
 
-<<<<<<< HEAD
 type TransactionGroup struct {
 	// A "locally unique" transaction group identifier, can be a clock value
 	ID int64
@@ -68,9 +67,6 @@
 }
 
 func NewWALFile(rootDir string, owningInstanceID int64, rs ReplicationSender) (wf *WALFileType, err error) {
-=======
-func NewWALFile(rootDir string, owningInstanceID int64) (wf *WALFileType, err error) {
->>>>>>> cc3fa95e
 	wf = new(WALFileType)
 	wf.lastCommittedTGID = 0
 	wf.OwningInstanceID = owningInstanceID
@@ -178,39 +174,6 @@
 	return filepath.Join(rootPath, keyPath)
 }
 
-<<<<<<< HEAD
-=======
-type CachedFP struct {
-	fileName string
-	fp       *os.File
-}
-
-func NewCachedFP() *CachedFP {
-	return new(CachedFP)
-}
-
-func (cfp *CachedFP) GetFP(fileName string) (fp *os.File, err error) {
-	if fileName == cfp.fileName {
-		return cfp.fp, nil
-	} else if len(cfp.fileName) != 0 {
-		cfp.fp.Close()
-	}
-	cfp.fp, err = os.OpenFile(fileName, os.O_RDWR, 0700)
-	if err != nil {
-		return nil, err
-	}
-	cfp.fileName = fileName
-	return cfp.fp, nil
-}
-
-func (cfp *CachedFP) Close() error {
-	if cfp.fp != nil {
-		return cfp.fp.Close()
-	}
-	return nil
-}
-
->>>>>>> cc3fa95e
 // A.k.a. Commit transaction
 func (wf *WALFileType) FlushToWAL(tgc *TransactionPipe) (err error) {
 	/*
@@ -317,11 +280,7 @@
 	return nil
 }
 
-<<<<<<< HEAD
 func serializeTG(tgID int64, commands []*wal.WriteCommand,
-=======
-func serializeTG(tgID int64, commands []*WriteCommand,
->>>>>>> cc3fa95e
 ) (tgSerialized []byte, writesPerFile map[string][]wal.OffsetIndexBuffer) {
 	WTCount := len(commands)
 
@@ -360,11 +319,7 @@
 	return TG_Serialized, writesPerFile
 }
 
-<<<<<<< HEAD
-func (wf *WALFileType) writePrimary(keyPath string, writes []wal.OffsetIndexBuffer, recordType io.EnumRecordType, varRecLen int32) (err error) {
-=======
 func (wf *WALFileType) writePrimary(keyPath string, writes []wal.OffsetIndexBuffer, recordType io.EnumRecordType, varRecLen int) (err error) {
->>>>>>> cc3fa95e
 	type WriteAtCloser interface {
 		goio.WriterAt
 		goio.Closer
