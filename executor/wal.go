--- conflicted
+++ resolved
@@ -38,9 +38,6 @@
 	ReplicationSender replication.Sender // send messages to replica servers
 }
 
-<<<<<<< HEAD
-func NewWALFile(rootDir string, existingFilePath string, rs replication.Sender) (wf *WALFileType, err error) {
-=======
 type TransactionGroup struct {
 	// A "locally unique" transaction group identifier, can be a clock value
 	ID int64
@@ -65,7 +62,6 @@
 }
 
 func NewWALFile(rootDir string, existingFilePath string) (wf *WALFileType, err error) {
->>>>>>> 672f4e31
 	wf = new(WALFileType)
 	wf.lastCommittedTGID = 0
 	wf.ReplicationSender = rs
