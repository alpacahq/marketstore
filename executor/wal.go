package executor

import (
	"bytes"
	"crypto/md5"
	"errors"
	"fmt"
	goio "io"
	"os"
	"path/filepath"
	"sync"
	"time"

	"github.com/alpacahq/marketstore/v4/executor/buffile"

	"github.com/alpacahq/marketstore/v4/executor/wal"
	"github.com/alpacahq/marketstore/v4/plugins/trigger"
	"github.com/alpacahq/marketstore/v4/utils/io"
	"github.com/alpacahq/marketstore/v4/utils/log"
)

/*
	NOTE: Access to the WAL structures for a single WAL File is single threaded
	of the CommandChannel.
*/

type WALFileType struct {
	// These three fields plus the MID form the WAL Header, written at the beginning of the WAL File
	FileStatus       wal.FileStatusEnum
	ReplayState      wal.ReplayStateEnum
	OwningInstanceID int64
	// End of WAL Header
	rootDir           string
	FilePtr           *os.File          // Active file pointer to FileName
	lastCommittedTGID int64             // TGID to be checkpointed
	ReplicationSender ReplicationSender // send messages to replica servers
	walBypass         bool
	shutdownPending   *bool
	walWaitGroup      *sync.WaitGroup
	tpd               *TriggerPluginDispatcher
	txnPipe           *TransactionPipe
}

type ReplicationSender interface {
	Send(transactionGroup []byte)
}

type TransactionGroup struct {
	// A "locally unique" transaction group identifier, can be a clock value
	ID int64
	// The contents of the WTSets
	WTGroup []wal.WTSet
	// MD5 checksum of the TG contents prior to the checksum
	Checksum [16]byte
}

func NewWALFile(rootDir string, owningInstanceID int64, rs ReplicationSender,
	walBypass bool, walWaitGroup *sync.WaitGroup, tpd *TriggerPluginDispatcher,
	txnPipe *TransactionPipe,
) (wf *WALFileType, err error) {
	shutdownPending := false
	wf = &WALFileType{
		lastCommittedTGID: 0,
		OwningInstanceID:  owningInstanceID,
		rootDir:           rootDir,
		ReplicationSender: rs,
		walBypass:         walBypass,
		shutdownPending:   &shutdownPending,
		walWaitGroup:      walWaitGroup,
		tpd:               tpd,
		txnPipe:           txnPipe,
	}

	if err = wf.createFile(rootDir); err != nil {
		log.Error("%v: Can not create new WALFile - Error: %v", io.GetCallerFileContext(0), err)
		return nil, fmt.Errorf("can not create new WALFile: %w", err)
	}
	wf.WriteStatus(wal.OPEN, wal.NOTREPLAYED)

	return wf, nil
}

// TakeOverWALFile opens an existing wal file and returns WALFileType for it.
func TakeOverWALFile(filePath string) (wf *WALFileType, err error) {
	wf = new(WALFileType)
	wf.lastCommittedTGID = 0
	// filePath := filepath.Join(rootDir, fileName)

	err = wf.open(filePath)
	if err != nil {
		return nil, WALTakeOverError("TakeOverFile" + err.Error())
	}

	fileStatus, replayState, owningInstanceID, err := readStatus(wf.FilePtr)
	if err != nil {
		return nil, fmt.Errorf("failed to read walfile(%s) status: %w", wf.FilePtr.Name(), err)
	}
	if wf.callerOwnsFile(owningInstanceID) {
		return nil, WALTakeOverError("TakeOver: File file is owned by calling process")
	}

	wf.OwningInstanceID = owningInstanceID

	// We call this to take over the file by writing our PID to it
	wf.WriteStatus(fileStatus, replayState)

	return wf, nil
}

// createFile creates a WAL file in "{rootDir}/WALFile.{currentEpochNanoSecondInUTC}.walfile" format.
// it doesn't return an error even if another WAL file has already been created.
func (wf *WALFileType) createFile(rootDir string) error {
	now := time.Now().UTC()
	nowNano := now.UnixNano()
	filePath := filepath.Join(rootDir, "WALFile")
	filePath = fmt.Sprintf("%s.%d.walfile", filePath, nowNano)
	// Try to open the file for writing, creating it in the process if it doesn't exist

	if err := wf.open(filePath); err != nil {
		return WALCreateError("CreateFile" + err.Error())
	}
	return nil
}

func (wf *WALFileType) open(filePath string) error {
	var err error
	wf.FilePtr, err = os.OpenFile(filePath, os.O_CREATE|os.O_RDWR, 0o600)
	if err != nil {
		return errors.New(io.GetCallerFileContext(0) + err.Error())
	}
	return nil
}

func (wf *WALFileType) close(replayStatus wal.ReplayStateEnum) {
	wf.WriteStatus(wal.CLOSED, replayStatus)
	wf.FilePtr.Close()
}

func (wf *WALFileType) Delete(callersInstanceID int64) (err error) {
	err = wf.syncStatusRead()
	if err != nil {
		return fmt.Errorf("cannot delete wal because failed to read wal sync status. callersInstanceID=%d:%w",
			callersInstanceID, err)
	}

	if !wf.IsOpen() {
		log.Warn(io.GetCallerFileContext(0) + ": Can not delete open WALFile")
		return errors.New("WAL File is open")
	}
	if wf.isActive(callersInstanceID) {
		log.Warn(io.GetCallerFileContext(0) + ": Can not delete active WALFile")
		return errors.New("WAL File is active")
	}

	needsReplay, err := wf.NeedsReplay()
	if err != nil {
		return fmt.Errorf("read if wal needs replay:%w", err)
	}
	if needsReplay {
		log.Warn(io.GetCallerFileContext(0) + ": WALFile needs replay, can not delete")
		return errors.New("WAL File needs replay, can not delete")
	}

	wf.close(wal.REPLAYED)
	if err = os.Remove(wf.FilePtr.Name()); err != nil {
		log.Error(io.GetCallerFileContext(0) + ": Can not remove WALFile")
		return fmt.Errorf("cannot remove WALFile %s: %w", wf.FilePtr.Name(), err)
	}

	return nil
}

func (wf *WALFileType) WriteCommand(rt io.EnumRecordType, tbiAbsPath string, varRecLen int, offset, index int64,
	data []byte, ds []io.DataShape,
) *wal.WriteCommand {
	return &wal.WriteCommand{
		RecordType: rt,
		WALKeyPath: FullPathToWALKey(wf.rootDir, tbiAbsPath),
		VarRecLen:  varRecLen,
		Offset:     offset,
		Index:      index,
		Data:       data,
		DataShapes: ds,
	}
}

func FullPathToWALKey(rootPath, fullPath string) (keyPath string) {
	/*
		NOTE: This key includes the year filename at the end of the metadata key
	*/
	// Chops rootPath from fullPath to produce a WAL Key
	keyPath, _ = filepath.Rel(rootPath, fullPath)
	return keyPath
}

func walKeyToFullPath(rootPath, keyPath string) (fullPath string) {
	// Adds rootPath to keyPath to produce a fullPath
	return filepath.Join(rootPath, keyPath)
}

func (wf *WALFileType) QueueWriteCommand(wc *wal.WriteCommand) {
	wf.txnPipe.writeChannel <- wc
}

// FlushToWAL A.k.a. Commit transaction.
func (wf *WALFileType) FlushToWAL() (err error) {
	// walBypass = true // Bypass all writing to the WAL File, leaving the writes to the primary

	/*
		Here we flush the contents of the write cache to:
		- Primary storage via the OS write cache - data is visible to readers
		- WAL file with synchronization to physical storage - in case we need to recover from a crash
	*/

	// Count of WT Sets in this TG as of now
	if wf.txnPipe == nil {
		return nil
	}

	WTCount := len(wf.txnPipe.writeChannel)
	if WTCount == 0 {
		// refresh TGID so requester can confirm it went through even if nothing is written
		wf.txnPipe.IncrementTGID()
		return nil
	}

	if !wf.walBypass {
		canWrite, err := wf.CanWrite("WriteTG", wf.OwningInstanceID)
		// TODO: error handling to move walFile to a temporary file and create a new one when walFile is corrupted.
		if err != nil || !canWrite {
			panic("Failed attempt to write to WAL")
		}

		// WAL Transaction Preparing Message
		wf.WriteTransactionInfo(wf.txnPipe.TGID(), WAL, PREPARING)
	}

	// Serialize all data to be written except for the size of this buffer
	writeCommands := make([]*wal.WriteCommand, WTCount)
	for i := 0; i < WTCount; i++ {
		writeCommands[i] = <-wf.txnPipe.writeChannel
	}

	return wf.FlushCommandsToWAL(writeCommands)
}

func (wf *WALFileType) FlushCommandsToWAL(writeCommands []*wal.WriteCommand) (err error) {
	defer wf.tpd.DispatchRecords()

	fileRecordTypes := map[string]io.EnumRecordType{}
	varRecLens := map[string]int{}
	for i := 0; i < len(writeCommands); i++ {
		keyPath := writeCommands[i].WALKeyPath
		if _, ok := fileRecordTypes[keyPath]; !ok {
			fileRecordTypes[keyPath] = writeCommands[i].RecordType
		}
		if _, ok := varRecLens[keyPath]; !ok {
			varRecLens[keyPath] = writeCommands[i].VarRecLen
		}
	}

	tgSerialized, writesPerFile := serializeTG(wf.txnPipe.tgID, writeCommands)

	if !wf.walBypass {
		// Serialize the size of the buffer into another buffer
		tgLenSerialized, _ := io.Serialize(nil, int64(len(tgSerialized)))

		// Calculate the MD5 checksum, including the value of TGLen
		hash := md5.New()
		hash.Write(tgLenSerialized)
		hash.Write(tgSerialized)

		wf.FilePtr.Write(wf.initMessage(TGDATA)) // Write the Message ID to identify TG Data
		// Write the TG Data and the checksum and Sync()
		wf.FilePtr.Write(tgLenSerialized)
		wf.FilePtr.Write(tgSerialized)
		cksum := hash.Sum(nil)
		wf.FilePtr.Write(cksum) // Checksum

		// WAL Transaction Commit Complete Message
		TGID := wf.txnPipe.TGID()
		wf.WriteTransactionInfo(TGID, WAL, COMMITCOMPLETE)
		wf.lastCommittedTGID = TGID
		wf.txnPipe.IncrementTGID()

		wf.FilePtr.Sync() // Flush the OS buffer

		// send transaction to replicas
		if wf.ReplicationSender != nil {
			wf.ReplicationSender.Send(tgSerialized)
		}
	}

	/*
		Write the buffers to primary files (should happen after WAL writes)
	*/
	for keyPath, writes := range writesPerFile {
		recordType := fileRecordTypes[keyPath]
		varRecLen := varRecLens[keyPath]
		if err := wf.writePrimary(keyPath, writes, recordType, varRecLen); err != nil {
			// TODO: what should we do if the write commit partially failed?
			log.Error(fmt.Sprintf("failed to write data to file %s: %s", keyPath, err.Error()))
		}
		for i, buffer := range writes {
			wf.tpd.AppendRecord(keyPath, trigger.Record(buffer.IndexAndPayload()))
			writes[i] = nil // for GC
		}
		writesPerFile[keyPath] = nil // for GC
	}
	return nil
}

func serializeTG(tgID int64, commands []*wal.WriteCommand,
) (tgSerialized2 []byte, writesPerFile map[string][]wal.OffsetIndexBuffer) {
	WTCount := len(commands)

	// Serialize all data to be written except for the size of this buffer
	var tgSerialized []byte
	tgSerialized, _ = io.Serialize(tgSerialized, tgID)
	tgSerialized, _ = io.Serialize(tgSerialized, int64(WTCount))
	writesPerFile = map[string][]wal.OffsetIndexBuffer{}
	/*
		This loop serializes write transactions from the channel for writing to disk
	*/
	for i := 0; i < WTCount; i++ {
		tgSerialized, _ = io.Serialize(tgSerialized, int8(commands[i].RecordType))
		tgSerialized, _ = io.Serialize(tgSerialized, int16(len(commands[i].WALKeyPath)))
		tgSerialized, _ = io.Serialize(tgSerialized, commands[i].WALKeyPath)
		tgSerialized, _ = io.Serialize(tgSerialized, int32(len(commands[i].Data)))
		tgSerialized, _ = io.Serialize(tgSerialized, int32(commands[i].VarRecLen))
		oStart := len(tgSerialized)
		bufferSize := 8 + 8 + len(commands[i].Data)
		tgSerialized, _ = io.Serialize(tgSerialized, commands[i].Offset)
		tgSerialized, _ = io.Serialize(tgSerialized, commands[i].Index)
		tgSerialized = append(tgSerialized, commands[i].Data...)
		// include DataShape information in TG because it's necessary for creating a new bucket from WAL
		dsvBytes, err := io.DSVToBytes(commands[i].DataShapes)
		if err == nil {
			tgSerialized = append(tgSerialized, dsvBytes...)
		}

		keyPath := commands[i].WALKeyPath
		// Store the data in a buffer for primary storage writes after WAL writes are done
		writesPerFile[keyPath] = append(writesPerFile[keyPath],
			tgSerialized[oStart:oStart+bufferSize])
	}

	return tgSerialized, writesPerFile
}

<<<<<<< HEAD
type WriteAtCloser interface {
	goio.WriterAt
	goio.Closer
}

func (wf *WALFileType) writePrimary(keyPath string, writes []wal.OffsetIndexBuffer, recordType io.EnumRecordType,
	varRecLen int,
) (err error) {
	const (
		batchThreshold = 100
		ownerAllPerm   = 0o700
=======
func writeFixedBuffer(writes []wal.OffsetIndexBuffer, fullPath string) error {
	const batchThreshold = 100

	type WriteAtCloser interface {
		goio.WriterAt
		goio.Closer
	}
	var (
		fp  WriteAtCloser
		err error
>>>>>>> 9d7cdf65
	)
	if len(writes) >= batchThreshold {
		fp, err = buffile.New(fullPath)
	} else {
		fp, err = os.OpenFile(fullPath, os.O_RDWR, 0o700)
	}
	if err != nil {
		// this is critical, in fact, since tx has been committed
		log.Error("cannot open file %s for write transaction commit: %v", fullPath, err)
		return err
	}
	defer func() {
		if err = fp.Close(); err != nil {
			log.Error("close walfile. err=" + err.Error())
		}
	}()

	for _, buffer := range writes {
<<<<<<< HEAD
		switch recordType {
		case io.FIXED:
			err = WriteBufferToFile(fp, buffer)
		case io.VARIABLE:
			filep, ok := fp.(*os.File)
			if !ok {
				return fmt.Errorf("[bug] failed to cast walfile: %v", fp)
			}
			err = WriteBufferToFileIndirect(
				filep,
				buffer,
				varRecLen,
			)
		case io.NOTYPE:
			err = errors.New("unknown record type(io.NOTYPE) found")
=======
		if err = WriteBufferToFile(fp, buffer); err != nil {
			log.Error("failed to write committed data: %v", err)
			return err
>>>>>>> 9d7cdf65
		}
	}
	return nil
}

func writeVariableLengthBuffer(writes []wal.OffsetIndexBuffer, fullPath string, varRecLen int) error {
	fp, err := os.OpenFile(fullPath, os.O_RDWR, 0o700)
	if err != nil {
		// this is critical, in fact, since tx has been committed
		log.Error("cannot open file %s for write transaction commit: %v", fullPath, err)
		return err
	}
	defer fp.Close()

	for _, buffer := range writes {
		if err = WriteBufferToFileIndirect(fp, buffer, varRecLen); err != nil {
			log.Error("failed to write committed data: %v", err)
			return err
		}
	}
	return nil
}

func (wf *WALFileType) writePrimary(keyPath string, writes []wal.OffsetIndexBuffer, recordType io.EnumRecordType,
	varRecLen int,
) (err error) {
	rootDir := filepath.Dir(wf.FilePtr.Name())
	fullPath := walKeyToFullPath(rootDir, keyPath)
	switch recordType {
	case io.FIXED:
		if err = writeFixedBuffer(writes, fullPath); err != nil {
			return err
		}
	case io.VARIABLE:
		if err = writeVariableLengthBuffer(writes, fullPath, varRecLen); err != nil {
			return err
		}
	default:
		return errors.New("unknown record type(io.NOTYPE) found")
	}

	return nil
}

// CreateCheckpoint flushes all primary dirty pages to disk, and
// so closes out the previous WAL state to end.  Note, this is
// not goroutine-safe with FlushToWAL and caller should make sure
// it is streamlined.
func (wf *WALFileType) CreateCheckpoint() error {
	if wf.lastCommittedTGID == 0 {
		return nil
	}
	if wf.walBypass {
		io.Syncfs()
	} else {
		// WAL Transaction Preparing Message
		// Get the latest TGID and write a prepare message
		TGID := wf.lastCommittedTGID
		wf.WriteTransactionInfo(TGID, CHECKPOINT, PREPARING)
		// Sync the filesystem, after this point the filesystem cache data is committed to disk
		io.Syncfs()
		wf.WriteTransactionInfo(TGID, CHECKPOINT, COMMITCOMPLETE)
	}
	wf.lastCommittedTGID = 0
	return nil
}

type TGIDlist []int64

func (tgl TGIDlist) Len() int           { return len(tgl) }
func (tgl TGIDlist) Less(i, j int) bool { return tgl[i] < tgl[j] }
func (tgl TGIDlist) Swap(i, j int)      { tgl[i], tgl[j] = tgl[j], tgl[i] }

func (wf *WALFileType) WriteStatus(fileStatus wal.FileStatusEnum, replayState wal.ReplayStateEnum) {
	wf.FileStatus = fileStatus
	wf.ReplayState = replayState
	// This process now owns this file
	buffer := wf.initMessage(STATUS)
	buffer, _ = io.Serialize(buffer, int8(wf.FileStatus))
	buffer, _ = io.Serialize(buffer, int8(wf.ReplayState))
	buffer, _ = io.Serialize(buffer, wf.OwningInstanceID)
	wf.FilePtr.Seek(0, goio.SeekStart)
	wf.FilePtr.Write(buffer)
	wf.FilePtr.Sync()
	wf.FilePtr.Seek(0, goio.SeekEnd)
}

func (wf *WALFileType) write(buffer []byte) {
	wf.FilePtr.Write(buffer)
}

func (wf *WALFileType) WriteTransactionInfo(tid int64, did DestEnum, txnStatus TxnStatusEnum) {
	buffer := wf.initMessage(TXNINFO)
	buffer, _ = io.Serialize(buffer, tid)
	buffer, _ = io.Serialize(buffer, did)
	buffer, _ = io.Serialize(buffer, txnStatus)
	wf.write(buffer)
}

func (wf *WALFileType) readTransactionInfo() (tgid int64, destination DestEnum, txnStatus TxnStatusEnum, err error) {
	var buffer [10]byte
	buf, _, err := wal.Read(wf.FilePtr, buffer[:])
	if err != nil {
		return 0, 0, 0, wal.ShortReadError("WALFileType.readTransactionInfo")
	}
	tgid, destination, txnStatus = io.ToInt64(buf), DestEnum(buf[8]), TxnStatusEnum(buf[9])
	switch destination {
	case CHECKPOINT, WAL:
		break
	default:
		return 0, 0, 0, fmt.Errorf("WALFileType.readTransactionInfo Invalid destination ID: %d", destination)
	}
	switch txnStatus {
	case PREPARING, COMMITINTENDED, COMMITCOMPLETE:
		break
	default:
		return 0, 0, 0, fmt.Errorf("WALFileType.readTransactionInfo Invalid Txn Status: %d", txnStatus)
	}

	return tgid, destination, txnStatus, nil
}

func (wf *WALFileType) initMessage(mid MIDEnum) []byte {
	buffer, _ := io.Serialize([]byte{}, mid)
	return buffer
}

func validateCheckSum(tgLenSerialized, tgSerialized, checkBuf []byte) error {
	// compute the checksum
	hash := md5.New()
	hash.Write(tgLenSerialized)
	hash.Write(tgSerialized)
	cksum := hash.Sum(nil)

	if !bytes.Equal(cksum, checkBuf) {
		return errors.New(io.GetCallerFileContext(0) + fmt.Sprintf(":Checksum was: %v should be: %v", cksum, checkBuf))
	}

	return nil
}

func ParseTGData(tgSerialized []byte, rootPath string) (tgID int64, wtSets []wal.WTSet) {
	// see /docs/design/durable_writes_design.txt for the details of the transaction group format
	const (
		tgIDLenBytes      = 8
		wtCountLenBytes   = 8
		recordLenLenBytes = 1
		fpLenLenBytes     = 2
		dataLenLenBytes   = 4
		varRecLenLenBytes = 4
		// (offset (8bytes), index(8bytes), buffer(dataLen-bytes))
		offsetLenBytes = 8
		indexLenBytes  = 8
	)
	tgID = io.ToInt64(tgSerialized[0:tgIDLenBytes])
	WTCount := io.ToInt64(tgSerialized[tgIDLenBytes : tgIDLenBytes+wtCountLenBytes])

	cursor := tgIDLenBytes + wtCountLenBytes
	wtSets = make([]wal.WTSet, WTCount)

	for i := 0; i < int(WTCount); i++ {
		RecordType := io.ToInt8(tgSerialized[cursor : cursor+recordLenLenBytes])
		cursor += recordLenLenBytes
		FPLen := int(io.ToInt16(tgSerialized[cursor : cursor+fpLenLenBytes]))
		cursor += fpLenLenBytes
		WALKeyPath := bytes.NewBuffer(tgSerialized[cursor : cursor+FPLen]).String()
		cursor += FPLen
		dataLen := int(io.ToInt32(tgSerialized[cursor : cursor+dataLenLenBytes]))
		cursor += dataLenLenBytes
		varRecLen := int(io.ToInt32(tgSerialized[cursor : cursor+varRecLenLenBytes]))
		cursor += varRecLenLenBytes
		fullPath := walKeyToFullPath(rootPath, WALKeyPath)
		data := tgSerialized[cursor : cursor+offsetLenBytes+indexLenBytes+dataLen]
		cursor += offsetLenBytes + indexLenBytes + dataLen
		dataShapes, l := io.DSVFromBytes(tgSerialized[cursor:])
		cursor += l

		wtSets[i] = wal.NewWTSet(
			io.EnumRecordType(RecordType),
			fullPath,
			dataLen,
			varRecLen,
			data,
			dataShapes,
		)
	}

	return tgID, wtSets
}

func (wf *WALFileType) IsOpen() bool {
	if _, err := wf.FilePtr.Stat(); err != nil {
		log.Info(io.GetCallerFileContext(0) + ": File stat failed, file probably deleted: " + err.Error())
		return false
	}
	if wf.FileStatus != wal.OPEN {
		log.Info(io.GetCallerFileContext(0) + ": File not opened")
		return false
	}
	return true
}

func (wf *WALFileType) syncStatusRead() error {
	_, err := wf.FilePtr.Stat()
	if err != nil {
		log.Error(io.GetCallerFileContext(0) + ": File stat failed")
		return fmt.Errorf("failed to read walFile status. trace=%s: %w", io.GetCallerFileContext(0), err)
	}
	wf.FileStatus, wf.ReplayState, wf.OwningInstanceID, err = readStatus(wf.FilePtr)
	if err != nil {
		return fmt.Errorf("failed to read Status of %s: %w", wf.FilePtr.Name(), err)
	}

	return nil
}

func readStatus(filePtr *os.File,
) (fileStatus wal.FileStatusEnum, replayStatus wal.ReplayStateEnum, owningInstanceID int64, err error) {
	// Read from beginning of file +1 to cont over the MID
	filePtr.Seek(1, goio.SeekStart)
	fileStatus, replayStatus, owningInstanceID, err = wal.ReadStatus(filePtr)
	if err != nil {
		log.Error(io.GetCallerFileContext(0) + ": Unable to ReadStatus()")
		return 0, 0, 0, fmt.Errorf("unable to read status: %w", err)
	}
	//	wf.FileStatus, wf.ReplayState, wf.OwningInstanceID = fileStatus, replayStatus, owningInstanceID
	// Reset the file pointer to the end of the file
	filePtr.Seek(0, goio.SeekEnd)
	return fileStatus, replayStatus, owningInstanceID, nil
}

func (wf *WALFileType) callerOwnsFile(callersInstanceID int64) bool {
	// syncStatus() should be called prior to this
	return callersInstanceID == wf.OwningInstanceID
}

func (wf *WALFileType) isActive(callersInstanceID int64) bool {
	// syncStatus() should be called prior to this
	rState := wf.ReplayState
	return wf.IsOpen() && wf.callerOwnsFile(callersInstanceID) && rState == wal.NOTREPLAYED
}

func (wf *WALFileType) NeedsReplay() (bool, error) {
	if err := wf.syncStatusRead(); err != nil {
		return false, fmt.Errorf("wal syncStatuRead: %w", err)
	}

	if wf.ReplayState == wal.NOTREPLAYED || wf.ReplayState == wal.REPLAYINPROCESS {
		return true, nil
	}
	return false, nil
}

func (wf *WALFileType) CanWrite(msg string, callersInstanceID int64) (bool, error) {
	if err := wf.syncStatusRead(); err != nil {
		return false, fmt.Errorf("read syncStatus:%w", err)
	}
	if !wf.isActive(callersInstanceID) {
		log.Warn(io.GetCallerFileContext(0) + ": Inactive WALFile")
		return false, nil
	}
	return true, nil
}

func sanityCheckValue(fp *os.File, value int64) (isSane bool) {
	const safetyFactor = 1000
	// As a sanity check, get the file size to ensure that TGLen is reasonable prior to buffer allocations
	fstat, _ := fp.Stat()
	sanityLen := safetyFactor * fstat.Size()
	return value < sanityLen
}

var haveWALWriter = false

func (wf *WALFileType) SyncWAL(walRefresh, primaryRefresh time.Duration, walRotateInterval int) {
	/*
	   Example: syncWAL(500 * time.Millisecond, 15 * time.Minute)
	*/
	const (
		numTickerCheckPerWALRefresh = 100
		writeChannelCapThreshold    = 0.8
	)
	haveWALWriter = true
	tickerWAL := time.NewTicker(walRefresh)
	tickerPrimary := time.NewTicker(primaryRefresh)
	tickerCheck := time.NewTicker(walRefresh / numTickerCheckPerWALRefresh)
	primaryFlushCounter := 0

	chanCap := cap(wf.txnPipe.writeChannel)
	for {
		if !*wf.shutdownPending {
			select {
			case <-tickerWAL.C:
				if err := wf.FlushToWAL(); err != nil {
					log.Error("[tickerWAL] failed to FlushToWAL: " + err.Error())
				}
			case f := <-wf.txnPipe.flushChannel:
				if err := wf.FlushToWAL(); err != nil {
					log.Error("[txnPipe.flushChannel] failed to FlushToWAL: " + err.Error())
				}
				f <- struct{}{}
			case <-tickerCheck.C:
				queued := len(wf.txnPipe.writeChannel)
				if float64(queued)/float64(chanCap) >= writeChannelCapThreshold {
					if err := wf.FlushToWAL(); err != nil {
						log.Error("[tickerCheck] failed to FlushToWAL: " + err.Error())
					}
				}
			case <-tickerPrimary.C:
				wf.CreateCheckpoint()
				primaryFlushCounter++
				if primaryFlushCounter%walRotateInterval == 0 {
					log.Info("Truncating WAL file...")
					wf.FilePtr.Truncate(0)
					wf.WriteStatus(wal.OPEN, wal.NOTREPLAYED)
					primaryFlushCounter = 0
				}
			}
		} else {
			haveWALWriter = false
			log.Info("Flushing to WAL...")
			err := wf.FlushToWAL()
			if err != nil {
				log.Error("[shutdown] failed to flush to WAL: " + err.Error())
			}
			log.Info("Flushing to disk...")
			err = wf.CreateCheckpoint()
			if err != nil {
				log.Error("[shutdown] failed to createCheckpoint in WAL: " + err.Error())
			}
			wf.walWaitGroup.Done()
			return
		}
	}
}

// RequestFlush requests WAL Flush to the WAL writer goroutine
// if it exists, or just does the work in the same goroutine otherwise.
// The function blocks if there are no current queued flushes, and
// returns if there is already one queued which will handle the data
// present in the write channel, as it will flush as soon as possible.
func (wf *WALFileType) RequestFlush() {
	if !haveWALWriter {
		wf.FlushToWAL()
		return
	}
	// if there's already a queued flush, no need to queue another
	if len(wf.txnPipe.flushChannel) > 0 {
		return
	}
	f := make(chan struct{})
	wf.txnPipe.flushChannel <- f
	<-f
}

func (wf *WALFileType) TriggerShutdown() {
	*wf.shutdownPending = true
}

// FinishAndWait closes the writtenIndexes channel, and waits
// for the remaining triggers to fire, returning.
func (wf *WALFileType) FinishAndWait() {
	const tryCloseInterval = 500 * time.Millisecond
	wf.tpd.triggerWg.Wait()
	for {
		if len(wf.txnPipe.writeChannel) == 0 && len(wf.tpd.c) == 0 {
			close(wf.tpd.c)
			<-wf.tpd.done
			return
		}
		time.Sleep(tryCloseInterval)
	}
}<|MERGE_RESOLUTION|>--- conflicted
+++ resolved
@@ -348,19 +348,6 @@
 	return tgSerialized, writesPerFile
 }
 
-<<<<<<< HEAD
-type WriteAtCloser interface {
-	goio.WriterAt
-	goio.Closer
-}
-
-func (wf *WALFileType) writePrimary(keyPath string, writes []wal.OffsetIndexBuffer, recordType io.EnumRecordType,
-	varRecLen int,
-) (err error) {
-	const (
-		batchThreshold = 100
-		ownerAllPerm   = 0o700
-=======
 func writeFixedBuffer(writes []wal.OffsetIndexBuffer, fullPath string) error {
 	const batchThreshold = 100
 
@@ -371,7 +358,6 @@
 	var (
 		fp  WriteAtCloser
 		err error
->>>>>>> 9d7cdf65
 	)
 	if len(writes) >= batchThreshold {
 		fp, err = buffile.New(fullPath)
@@ -390,27 +376,9 @@
 	}()
 
 	for _, buffer := range writes {
-<<<<<<< HEAD
-		switch recordType {
-		case io.FIXED:
-			err = WriteBufferToFile(fp, buffer)
-		case io.VARIABLE:
-			filep, ok := fp.(*os.File)
-			if !ok {
-				return fmt.Errorf("[bug] failed to cast walfile: %v", fp)
-			}
-			err = WriteBufferToFileIndirect(
-				filep,
-				buffer,
-				varRecLen,
-			)
-		case io.NOTYPE:
-			err = errors.New("unknown record type(io.NOTYPE) found")
-=======
 		if err = WriteBufferToFile(fp, buffer); err != nil {
 			log.Error("failed to write committed data: %v", err)
 			return err
->>>>>>> 9d7cdf65
 		}
 	}
 	return nil
