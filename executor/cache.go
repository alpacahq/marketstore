package executor

import (
	"sync/atomic"
	"time"

	"github.com/alpacahq/marketstore/v4/executor/wal"
)

/*
	NOTE: Access to the TransactionPipe structures is single threaded with the exception of the CommandChannel.
	Modification of the cache contents is performed by de-queueing commands from the CommandChannel
	in the single Cache thread.
*/
const WriteChannelCommandDepth = 1000000

// TransactionPipe stores the contents of the current pending Transaction Group
// and writes it to WAL when flush() is called
type TransactionPipe struct {
<<<<<<< HEAD
	tgID         int64              // Current transaction group ID
	writeChannel chan *wal.WriteCommand // Channel for write commands
	flushChannel chan chan struct{} // Channel for flush request
=======
	tgID         int64                  // Current transaction group ID
	writeChannel chan *wal.WriteCommand // Channel for write commands
	flushChannel chan chan struct{}     // Channel for flush request
>>>>>>> 258bb625
}

// NewTransactionPipe creates a new transaction pipe that channels all
// of the write transactions to the WAL and primary writers
func NewTransactionPipe() *TransactionPipe {
	tgc := new(TransactionPipe)
	// Allocate the write channel with enough depth to allow all conceivable writers concurrent access
	tgc.writeChannel = make(chan *wal.WriteCommand, WriteChannelCommandDepth)
	tgc.flushChannel = make(chan chan struct{}, WriteChannelCommandDepth)
	tgc.newTGID()
	return tgc
}

// NewTGID monotonically increases the transaction group ID using
// the current unix epoch nanosecond timestamp
func (tgc *TransactionPipe) newTGID() int64 {
	return atomic.AddInt64(&tgc.tgID, time.Now().UTC().UnixNano()-tgc.tgID)
}

// IncrementTGID increments the transaction group ID and returns the new value
func (tgc *TransactionPipe) IncrementTGID() int64 {
	return atomic.AddInt64(&tgc.tgID, 1)
}

// TGID returns the latest transaction group ID
func (tgc *TransactionPipe) TGID() int64 {
	return atomic.LoadInt64(&tgc.tgID)
}<|MERGE_RESOLUTION|>--- conflicted
+++ resolved
@@ -17,15 +17,9 @@
 // TransactionPipe stores the contents of the current pending Transaction Group
 // and writes it to WAL when flush() is called
 type TransactionPipe struct {
-<<<<<<< HEAD
-	tgID         int64              // Current transaction group ID
-	writeChannel chan *wal.WriteCommand // Channel for write commands
-	flushChannel chan chan struct{} // Channel for flush request
-=======
 	tgID         int64                  // Current transaction group ID
 	writeChannel chan *wal.WriteCommand // Channel for write commands
 	flushChannel chan chan struct{}     // Channel for flush request
->>>>>>> 258bb625
 }
 
 // NewTransactionPipe creates a new transaction pipe that channels all
