--- conflicted
+++ resolved
@@ -1150,10 +1150,6 @@
 			for i := 0; i < asize/2; i++ {
 				ii := (asize - 1) - i
 				epoch[i], epoch[ii] = epoch[ii], epoch[i]
-<<<<<<< HEAD
-
-=======
->>>>>>> 65081d75
 				open[i] = float32(-1 * i)
 				high[i] = float32(-2 * ii)
 				low[i] = -3
