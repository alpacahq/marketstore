--- conflicted
+++ resolved
@@ -6,16 +6,10 @@
 	"sync"
 	"time"
 
-<<<<<<< HEAD
-=======
 	"github.com/pkg/errors"
 
 	"github.com/alpacahq/marketstore/v4/catalog"
->>>>>>> 7107a2c8
 	"github.com/alpacahq/marketstore/v4/plugins/trigger"
-	"github.com/pkg/errors"
-
-	"github.com/alpacahq/marketstore/v4/catalog"
 	"github.com/alpacahq/marketstore/v4/utils/log"
 )
 
@@ -91,7 +85,6 @@
 	if initWALCache {
 		// initialize TransactionPipe
 		ThisInstance.TXNPipe = NewTransactionPipe()
-<<<<<<< HEAD
 
 		// initialize WAL File
 		ThisInstance.WALFile, err = NewWALFile(rootDir, instanceID, rs,
@@ -101,17 +94,6 @@
 			log.Fatal("Unable to create WAL")
 		}
 
-=======
-
-		// initialize WAL File
-		ThisInstance.WALFile, err = NewWALFile(rootDir, instanceID, rs,
-			WALBypass, &shutdownPend, walWG,
-		)
-		if err != nil {
-			log.Fatal("Unable to create WAL")
-		}
-
->>>>>>> 7107a2c8
 		// Allocate a new WALFile and cache
 		if !WALBypass {
 			err = ThisInstance.WALFile.cleanupOldWALFiles(rootDir)
