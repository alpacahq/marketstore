--- conflicted
+++ resolved
@@ -215,12 +215,7 @@
 	// down to several parts of small query and each one's Range.Start follow the last's
 	// Range.End with same other conditions.
 	csm = NewColumnSeriesMap()
-<<<<<<< HEAD
 	rtMap := r.pr.GetRowType()
-=======
-	catMap := r.pr.GetCandleAttributes()
-	rtMap := r.pr.GetRecordType()
->>>>>>> 51a6ace8
 	dsMap := r.pr.GetDataShapes()
 	rlMap := r.pr.GetRowLen()
 	for key, iop := range r.IOPMap {
