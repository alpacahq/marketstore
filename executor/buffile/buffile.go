--- conflicted
+++ resolved
@@ -44,14 +44,8 @@
 }
 
 func (f *BufferedFile) Close() error {
-<<<<<<< HEAD
 	if err := f.writeBuffer(); err != nil {
 		log.Error("failed to write buffer before closing. err=" + err.Error())
-=======
-	err := f.writeBuffer()
-	if err != nil {
-		log.Error("failed to write buffer. err=" + err.Error())
->>>>>>> 9d7cdf65
 	}
 	return f.fp.Close()
 }
