package executor

import (
	"fmt"
	"github.com/alpacahq/marketstore/v4/executor/wal"
	stdio "io"
	"os"
	"sort"
	"strings"
	"time"

	"github.com/alpacahq/marketstore/v4/catalog"
	"github.com/alpacahq/marketstore/v4/executor/wal"
	"github.com/alpacahq/marketstore/v4/utils"
	"github.com/alpacahq/marketstore/v4/utils/io"
	. "github.com/alpacahq/marketstore/v4/utils/io"
	"github.com/alpacahq/marketstore/v4/utils/log"

	"github.com/klauspost/compress/snappy"
)

type Writer struct {
	root *catalog.Directory
	tgc  *TransactionPipe
	tbi  *io.TimeBucketInfo
}

func NewWriter(tbi *io.TimeBucketInfo, tgc *TransactionPipe, rootCatDir *catalog.Directory) (*Writer, error) {
	/*
		A writer is produced that complies with the parsed query results, including a possible date
		range restriction.  If there is a date range restriction, the write() routine should produce
		an error when an out-of-bounds write is tried.
	*/
	// Check to ensure there is a valid WALFile for this instance before writing
	if ThisInstance.WALFile == nil {
		err := fmt.Errorf("there is not an active WALFile for this instance, so cannot write")
		log.Error("NewWriter: %v", err)
		return nil, err
	}
	return &Writer{
		root: rootCatDir,
		tgc:  tgc,
		tbi:  tbi,
	}, nil
}

func (w *Writer) AddNewYearFile(year int16) (err error) {
	newTbi, err := w.root.GetSubDirectoryAndAddFile(w.tbi.Path, year)
	if err != nil {
		return err
	}
	w.tbi = newTbi
	return nil
}

// WriteRecords creates a WriteCommand from the supplied timestamp and data buffer,
// and sends it over the write channel to be flushed to disk in the WAL sync subroutine.
// The caller should assume that by calling WriteRecords directly, the data will be written
// to the file regardless if it satisfies the on-disk data shape, possible corrupting
// the data files. It is recommended to call WriteCSM() for any writes as it is safer.
func (w *Writer) WriteRecords(ts []time.Time, data []byte, ds []DataShape) {
	/*
		[]data contains a number of records, each including the epoch in the first 8 bytes
	*/
	numRows := len(ts)
	if numRows == 0 {
		return
	}

	var (
		prevIndex int64
		prevYear  int16
		cc        *wal.WriteCommand
		outBuf    []byte
		rowLen    = len(data) / numRows
	)

	formatRecord := func(buf, record []byte, t time.Time, index, intervalsPerDay int64) (outBuf []byte) {
		/*
			Incoming data records ALWAYS have the 8-byte Epoch column first
		*/
		record = record[8:] // Chop off the Epoch column
		if w.tbi.GetRecordType() == VARIABLE {
			/*
				Trim the Epoch column off and replace it with ticks since bucket time
			*/
			outBuf = append(buf, record...)
			outBuf = AppendIntervalTicks(outBuf, t, index, intervalsPerDay)
			return outBuf
		}
		return record
	}

	wkp := FullPathToWALKey(ThisInstance.WALFile.RootPath, w.tbi.Path)
	vrl := w.tbi.GetVariableRecordLength()
	rt := w.tbi.GetRecordType()
	for i := 0; i < numRows; i++ {
		pos := i * rowLen
		record := data[pos : pos+rowLen]
		t := ts[i]
		year := int16(t.Year())
		if year != w.tbi.Year {
			if err := w.AddNewYearFile(year); err != nil {
				panic(err)
			}
			wkp = FullPathToWALKey(ThisInstance.WALFile.RootPath, w.tbi.Path)
		}
		index := TimeToIndex(t, w.tbi.GetTimeframe())
		offset := IndexToOffset(index, w.tbi.GetRecordLength())

		if i == 0 {
			prevIndex = index
			prevYear = year
			cc = &wal.WriteCommand{
				RecordType: rt,
				WALKeyPath: wkp,
				VarRecLen:  int(vrl),
				Offset:     offset,
				Index:      index,
				Data:       nil,
				DataShapes: ds,
			}
		}
		// Because index is relative time from the beginning of the year
		// To confirm that the next data is a different data, both index and year should be checked.
		// (ex. when writing "2017-02-03 04:05:06" and "2018-02-03 04:05:06", index (02-03 04:05:06) is the same)
		if index == prevIndex && year == prevYear {
			/*
				This is the interior of a multi-row write buffer
			*/
			outBuf = formatRecord(outBuf, record, t, index, w.tbi.GetIntervals())
			cc.Data = outBuf
		}
		if index != prevIndex || year != prevYear {
			/*
				This row is at a new index, output previous output buffer
			*/
			w.tgc.writeChannel <- cc
			// Setup next command
			prevIndex = index
			outBuf = formatRecord([]byte{}, record, t, index, w.tbi.GetIntervals())
			cc = &wal.WriteCommand{
				RecordType: w.tbi.GetRecordType(),
				WALKeyPath: FullPathToWALKey(ThisInstance.WALFile.RootPath, w.tbi.Path),
				VarRecLen:  int(w.tbi.GetVariableRecordLength()),
				Offset:     offset,
				Index:      index,
				Data:       outBuf,
				DataShapes: ds,
			}
		}
		if i == (numRows - 1) {
			/*
				The last iteration must output it's command buffer
			*/
			w.tgc.writeChannel <- cc
		}
		// if cc != nil {
		// 	log.Info(cc.toString())
		// }
	}
}

func AppendIntervalTicks(buf []byte, t time.Time, index, intervalsPerDay int64) (outBuf []byte) {
	iticks := GetIntervalTicks32Bit(t, index, intervalsPerDay)
	postdata, _ := Serialize([]byte{}, iticks)
	outBuf = append(buf, postdata...)
	return outBuf
}

func WriteBufferToFile(fp stdio.WriterAt, buffer wal.OffsetIndexBuffer) error {
	offset := buffer.Offset()
	data := buffer.IndexAndPayload()
	_, err := fp.WriteAt(data, offset)
	return err
}

type IndirectRecordInfo struct {
	Index, Offset, Len int64
}

<<<<<<< HEAD
func WriteBufferToFileIndirect(fp *os.File, buffer wal.OffsetIndexBuffer, varRecLen int32) (err error) {
=======
func WriteBufferToFileIndirect(fp *os.File, buffer wal.OffsetIndexBuffer, varRecLen int) (err error) {
>>>>>>> cc3fa95e
	/*
		Here we write the data payload of the buffer to the end of the data file
		Prior to writing the new data, we fetch any previously written data and
		prepend it to the current data. This implements "append"
	*/
	primaryOffset := buffer.Offset() // Offset to storage of indirect record info
	index := buffer.Index()
	dataToBeWritten := buffer.Payload()
	dataLen := int64(len(dataToBeWritten))
	/*
		Now we write or update the index record
		First we read the file at the index location to see if this is an incremental write
	*/
	fp.Seek(primaryOffset, stdio.SeekStart)
	idBuf := make([]byte, 24) // {Index, Offset, Len}
	if _, err = fp.Read(idBuf); err != nil {
		return err
	}
	currentRecInfo := SwapSliceByte(idBuf, IndirectRecordInfo{}).([]IndirectRecordInfo)[0]
	/*
		Read the data from the previously written location, if it exists
	*/
	if currentRecInfo.Index != 0 {
		if _, err = fp.Seek(currentRecInfo.Offset, stdio.SeekStart); err != nil {
			return err
		}
		oldData := make([]byte, currentRecInfo.Len)
		if _, err := fp.Read(oldData); err != nil {
			return err
		}
		if !utils.InstanceConfig.DisableVariableCompression {
			oldData, err = snappy.Decode(nil, oldData)
			if err != nil {
				return err
			}
		}
		dataToBeWritten = append(oldData, dataToBeWritten...)
		dataLen = int64(len(dataToBeWritten))
	}

	// Determine if this is a continuation write
	endOfCurrentBucketData := currentRecInfo.Offset + currentRecInfo.Len
	endOfFileOffset, _ := fp.Seek(0, stdio.SeekEnd)
	if endOfCurrentBucketData == endOfFileOffset {
		endOfFileOffset = currentRecInfo.Offset
		fp.Seek(endOfFileOffset, stdio.SeekStart)
	}

	/*
		Sort the data by the timestamp to maintain on-disk sorted order
	*/
	sort.Stable(NewByIntervalTicks(dataToBeWritten, int(dataLen)/varRecLen, varRecLen))

	/*
		Write the data at the end of the file
	*/
	if !utils.InstanceConfig.DisableVariableCompression {
		comp := snappy.Encode(nil, dataToBeWritten)
		if _, err = fp.Write(comp); err != nil {
			return err
		}
		dataLen = int64(len(comp))
	} else {
		if _, err = fp.Write(dataToBeWritten); err != nil {
			return err
		}
	}

	//log.Info("LAL end_off:%d, len:%d, data:%v", endOfFileOffset, dataLen, dataToBeWritten)

	/*
		Write the indirect record info at the primaryOffset
	*/
	targetRecInfo := IndirectRecordInfo{Index: index, Offset: endOfFileOffset, Len: dataLen}
	odata := []int64{targetRecInfo.Index, targetRecInfo.Offset, targetRecInfo.Len}
	obuf := SwapSliceData(odata, byte(0)).([]byte)

	fp.Seek(primaryOffset, stdio.SeekStart)
	_, err = fp.Write(obuf)
	return err
}

// WriteCSM writs ColumnSeriesMap csm to each destination file, and flush it to the disk,
// isVariableLength is set to true if the record content is variable-length type. WriteCSM
// also verifies the DataShapeVector of the incoming ColumnSeriesMap matches the on-disk
// DataShapeVector defined by the file header. WriteCSM will create any files if they do
// not already exist for the given ColumnSeriesMap based on its TimeBucketKey.
func WriteCSM(csm io.ColumnSeriesMap, isVariableLength bool) (err error) {
	cDir := ThisInstance.CatalogDir
	for tbk, cs := range csm {
		tf, err := tbk.GetTimeFrame()
		if err != nil {
			return err
		}

		/*
			Prepare data for writing
		*/
		var alignData bool
		times, err := cs.GetTime()
		if err != nil {
			return err
		}
		if isVariableLength {
			cs.Remove("Nanoseconds")
			alignData = false
		}
		rs := cs.ToRowSeries(tbk, alignData)
		rowdata := rs.GetData()

		tbi, err := cDir.GetLatestTimeBucketInfoFromKey(&tbk)
		if err != nil {
			/*
				If we can't get the info, we try here to add a new one
			*/
			var recordType io.EnumRecordType
			if isVariableLength {
				recordType = io.VARIABLE
			} else {
				recordType = io.FIXED
			}

			t, err := cs.GetTime()
			if err != nil {
				return err
			}
			if len(t) == 0 {
				continue
			}

			year := int16(t[0].Year())
			tbi = io.NewTimeBucketInfo(
				*tf,
				tbk.GetPathToYearFiles(cDir.GetPath()),
				"Created By Writer", year,
				cs.GetDataShapes(), recordType)

			/*
				Verify there is an available TimeBucket for the destination
			*/
			if err := cDir.AddTimeBucket(&tbk, tbi); err != nil {
				// If File Exists error, ignore it, otherwise return the error
				if !strings.Contains(err.Error(), "Can not overwrite file") && !strings.Contains(err.Error(), "file exists") {
					return err
				}
			}
		}
		// Check if the previously-written data schema matches the input
		columnMismatchError := "unable to match data columns (%v) to bucket columns (%v)"
		dbDSV := tbi.GetDataShapesWithEpoch()
		csDSV := cs.GetDataShapes()
		if len(dbDSV) != len(csDSV) {
			return fmt.Errorf(columnMismatchError, csDSV, dbDSV)
		}
		missing, coercion := GetMissingAndTypeCoercionColumns(dbDSV, csDSV)
		if missing != nil || coercion != nil {
			return fmt.Errorf(columnMismatchError, csDSV, dbDSV)
		}

		/*
			Create a writer for this TimeBucket
		*/
		w, err := NewWriter(tbi, ThisInstance.TXNPipe, cDir)
		if err != nil {
			return err
		}

		w.WriteRecords(times, rowdata, dbDSV)
	}
	walfile := ThisInstance.WALFile
	walfile.RequestFlush()
	return nil
}<|MERGE_RESOLUTION|>--- conflicted
+++ resolved
@@ -179,11 +179,7 @@
 	Index, Offset, Len int64
 }
 
-<<<<<<< HEAD
-func WriteBufferToFileIndirect(fp *os.File, buffer wal.OffsetIndexBuffer, varRecLen int32) (err error) {
-=======
 func WriteBufferToFileIndirect(fp *os.File, buffer wal.OffsetIndexBuffer, varRecLen int) (err error) {
->>>>>>> cc3fa95e
 	/*
 		Here we write the data payload of the buffer to the end of the data file
 		Prior to writing the new data, we fetch any previously written data and
