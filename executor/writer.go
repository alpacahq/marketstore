package executor

import (
	"fmt"
	stdio "io"
	"os"
	"sort"
	"strings"
	"time"

	"github.com/pkg/errors"

	"github.com/alpacahq/marketstore/v4/catalog"
	"github.com/alpacahq/marketstore/v4/executor/wal"
	"github.com/alpacahq/marketstore/v4/metrics"
	"github.com/alpacahq/marketstore/v4/utils"
	"github.com/alpacahq/marketstore/v4/utils/io"
	. "github.com/alpacahq/marketstore/v4/utils/io"
	"github.com/alpacahq/marketstore/v4/utils/log"

	"github.com/klauspost/compress/snappy"
)

type Writer struct {
	root *catalog.Directory
	tgc  *TransactionPipe
	tbi  *io.TimeBucketInfo
}

func NewWriter(tbi *io.TimeBucketInfo, tgc *TransactionPipe, rootCatDir *catalog.Directory) (*Writer, error) {
	/*
		A writer is produced that complies with the parsed query results, including a possible date
		range restriction.  If there is a date range restriction, the write() routine should produce
		an error when an out-of-bounds write is tried.
	*/
	// Check to ensure there is a valid WALFile for this instance before writing
	if ThisInstance.WALFile == nil {
		err := fmt.Errorf("there is not an active WALFile for this instance, so cannot write")
		log.Error("NewWriter: %v", err)
		return nil, err
	}
	return &Writer{
		root: rootCatDir,
		tgc:  tgc,
		tbi:  tbi,
	}, nil
}

func (w *Writer) AddNewYearFile(year int16) (err error) {
	newTbi, err := w.root.GetSubDirectoryAndAddFile(w.tbi.Path, year)
	if err != nil {
		return err
	}
	w.tbi = newTbi
	return nil
}

// formatRecord chops off the Epoch column(first 8bytes).
// If the record type is VARIABLE, append IntervalTicks(4byte) after that.
func formatRecord(buf, row []byte, t time.Time, index, intervalsPerDay int64, isVariable bool) []byte {
	/*
		Incoming data records ALWAYS have the 8-byte Epoch column first
	*/
	row = row[8:] // Chop off the Epoch column
	if !isVariable {
		return row
	}
	/*
		[VariableLength record] append IntervalTicks since bucket time instead of Epoch
	*/
	var outBuf []byte
	outBuf = append(buf, row...)
	outBuf = AppendIntervalTicks(outBuf, t, index, intervalsPerDay)
	return outBuf

}

// WriteRecords creates a WriteCommand from the supplied timestamp and data buffer,
// and sends it over the write channel to be flushed to disk in the WAL sync subroutine.
// The caller should assume that by calling WriteRecords directly, the data will be written
// to the file regardless if it satisfies the on-disk data shape, possible corrupting
// the data files. It is recommended to call WriteCSM() for any writes as it is safer.
func (w *Writer) WriteRecords(ts []time.Time, data []byte, dsWithEpoch []DataShape) {
	/*
		[]data contains a number of records, each including the epoch in the first 8 bytes
	*/
	numRows := len(ts)
	if numRows == 0 {
		return
	}

	var (
		prevIndex int64
		prevYear  int16
		cc        *wal.WriteCommand
		outBuf    []byte
		rowLen    = len(data) / numRows
	)

	wkp := FullPathToWALKey(ThisInstance.WALFile.RootPath, w.tbi.Path)
	vrl := w.tbi.GetVariableRecordLength()
	rt := w.tbi.GetRecordType()
	for i := 0; i < numRows; i++ {
		pos := i * rowLen
		record := data[pos : pos+rowLen]
		t := ts[i]
		year := int16(t.Year())
		if year != w.tbi.Year {
			if err := w.AddNewYearFile(year); err != nil {
				panic(err)
			}
			wkp = FullPathToWALKey(ThisInstance.WALFile.RootPath, w.tbi.Path)
		}
		index := TimeToIndex(t, w.tbi.GetTimeframe())
		offset := IndexToOffset(index, w.tbi.GetRecordLength())

		// first row
		if i == 0 {
			prevIndex = index
			prevYear = year
			outBuf = formatRecord([]byte{}, record, t, index, w.tbi.GetIntervals(), w.tbi.GetRecordType() == VARIABLE)
			cc = &wal.WriteCommand{
				RecordType: rt,
				WALKeyPath: wkp,
				VarRecLen:  int(vrl),
				Offset:     offset,
				Index:      index,
				Data:       outBuf,
				DataShapes: dsWithEpoch,
			}
			continue
		}
		// Because index is relative time from the beginning of the year,
		// To confirm that the next data is a different data, both index and year should be checked.
		// (ex. when writing "2017-02-03 04:05:06" and "2018-02-03 04:05:06", index (02-03 04:05:06) is the same)
		if index == prevIndex && year == prevYear {
			/*
				This is the interior of a multi-row write buffer
			*/
			outBuf = formatRecord(outBuf, record, t, index, w.tbi.GetIntervals(), w.tbi.GetRecordType() == VARIABLE)
			cc.Data = outBuf
			continue
		}
		if index != prevIndex || year != prevYear {
			/*
				This row is at a new index, output previous output buffer
			*/
			w.tgc.writeChannel <- cc
			// Setup next command
			prevIndex = index
			outBuf = formatRecord([]byte{}, record, t, index, w.tbi.GetIntervals(), w.tbi.GetRecordType() == VARIABLE)
			cc = &wal.WriteCommand{
				RecordType: w.tbi.GetRecordType(),
				WALKeyPath: FullPathToWALKey(ThisInstance.WALFile.RootPath, w.tbi.Path),
				VarRecLen:  int(w.tbi.GetVariableRecordLength()),
				Offset:     offset,
				Index:      index,
				Data:       outBuf,
				DataShapes: dsWithEpoch,
			}
		}
	}

	// output to WAL
	w.tgc.writeChannel <- cc
}

func AppendIntervalTicks(buf []byte, t time.Time, index, intervalsPerDay int64) (outBuf []byte) {
	iticks := GetIntervalTicks32Bit(t, index, intervalsPerDay)
	postdata, _ := Serialize([]byte{}, iticks)
	outBuf = append(buf, postdata...)
	return outBuf
}

func WriteBufferToFile(fp stdio.WriterAt, buffer wal.OffsetIndexBuffer) error {
	offset := buffer.Offset()
	data := buffer.IndexAndPayload()
	_, err := fp.WriteAt(data, offset)
	return err
}

type IndirectRecordInfo struct {
	Index, Offset, Len int64
}

func WriteBufferToFileIndirect(fp *os.File, buffer wal.OffsetIndexBuffer, varRecLen int) (err error) {
	/*
		Here we write the data payload of the buffer to the end of the data file
		Prior to writing the new data, we fetch any previously written data and
		prepend it to the current data. This implements "append"
	*/
	primaryOffset := buffer.Offset() // Offset to storage of indirect record info
	index := buffer.Index()
	dataToBeWritten := buffer.Payload()
	dataLen := int64(len(dataToBeWritten))
	/*
		Now we write or update the index record
		First we read the file at the index location to see if this is an incremental write
	*/
	fp.Seek(primaryOffset, stdio.SeekStart)
	idBuf := make([]byte, 24) // {Index, Offset, Len}
	if _, err = fp.Read(idBuf); err != nil {
		return err
	}
	currentRecInfo := SwapSliceByte(idBuf, IndirectRecordInfo{}).([]IndirectRecordInfo)[0]
	/*
		Read the data from the previously written location, if it exists
	*/
	if currentRecInfo.Index != 0 {
		if _, err = fp.Seek(currentRecInfo.Offset, stdio.SeekStart); err != nil {
			return err
		}
		oldData := make([]byte, currentRecInfo.Len)
		if _, err := fp.Read(oldData); err != nil {
			return err
		}
		if !utils.InstanceConfig.DisableVariableCompression {
			oldData, err = snappy.Decode(nil, oldData)
			if err != nil {
				return err
			}
		}
		dataToBeWritten = append(oldData, dataToBeWritten...)
		dataLen = int64(len(dataToBeWritten))
	}

	// Determine if this is a continuation write
	endOfCurrentBucketData := currentRecInfo.Offset + currentRecInfo.Len
	endOfFileOffset, _ := fp.Seek(0, stdio.SeekEnd)
	if endOfCurrentBucketData == endOfFileOffset {
		endOfFileOffset = currentRecInfo.Offset
		fp.Seek(endOfFileOffset, stdio.SeekStart)
	}

	/*
		Sort the data by the timestamp to maintain on-disk sorted order
	*/
	sort.Stable(NewByIntervalTicks(dataToBeWritten, int(dataLen)/varRecLen, varRecLen))

	/*
		Write the data at the end of the file
	*/
	if !utils.InstanceConfig.DisableVariableCompression {
		comp := snappy.Encode(nil, dataToBeWritten)
		if _, err = fp.Write(comp); err != nil {
			return err
		}
		dataLen = int64(len(comp))
	} else {
		if _, err = fp.Write(dataToBeWritten); err != nil {
			return err
		}
	}

	//log.Info("LAL end_off:%d, len:%d, data:%v", endOfFileOffset, dataLen, dataToBeWritten)

	/*
		Write the indirect record info at the primaryOffset
	*/
	targetRecInfo := IndirectRecordInfo{Index: index, Offset: endOfFileOffset, Len: dataLen}
	odata := []int64{targetRecInfo.Index, targetRecInfo.Offset, targetRecInfo.Len}
	obuf := SwapSliceData(odata, byte(0)).([]byte)

	fp.Seek(primaryOffset, stdio.SeekStart)
	_, err = fp.Write(obuf)
	return err
}

// WriteCSM writs ColumnSeriesMap csm to each destination file, and flush it to the disk,
// isVariableLength is set to true if the record content is variable-length type. WriteCSM
// also verifies the DataShapeVector of the incoming ColumnSeriesMap matches the on-disk
// DataShapeVector defined by the file header. WriteCSM will create any files if they do
// not already exist for the given ColumnSeriesMap based on its TimeBucketKey.
func WriteCSM(csm io.ColumnSeriesMap, isVariableLength bool) (err error) {
<<<<<<< HEAD
	// WRITE is not allowed on a replica
	if utils.InstanceConfig.Replication.MasterHost != "" {
		return errors.New("write is not allowed on replica")
	}

	return WriteCSMInner(csm, isVariableLength)
}

func WriteCSMInner(csm io.ColumnSeriesMap, isVariableLength bool) (err error) {
=======
	start := time.Now()
>>>>>>> a7b8f23f
	cDir := ThisInstance.CatalogDir
	for tbk, cs := range csm {
		tf, err := tbk.GetTimeFrame()
		if err != nil {
			return err
		}

		/*
			Prepare data for writing
		*/
		var alignData bool
		times, err := cs.GetTime()
		if err != nil {
			return err
		}
		if isVariableLength {
			cs.Remove("Nanoseconds")
			alignData = false
		}
		rs := cs.ToRowSeries(tbk, alignData)
		rowsdata := rs.GetData()

		tbi, err := cDir.GetLatestTimeBucketInfoFromKey(&tbk)
		if err != nil {
			/*
				If we can't get the info, we try here to add a new one
			*/
			var recordType io.EnumRecordType
			if isVariableLength {
				recordType = io.VARIABLE
			} else {
				recordType = io.FIXED
			}

			t, err := cs.GetTime()
			if err != nil {
				return err
			}
			if len(t) == 0 {
				continue
			}

			year := int16(t[0].Year())
			tbi = io.NewTimeBucketInfo(
				*tf,
				tbk.GetPathToYearFiles(cDir.GetPath()),
				"Created By Writer", year,
				cs.GetDataShapes(), recordType)

			/*
				Verify there is an available TimeBucket for the destination
			*/
			if err := cDir.AddTimeBucket(&tbk, tbi); err != nil {
				// If File Exists error, ignore it, otherwise return the error
				if !strings.Contains(err.Error(), "Can not overwrite file") && !strings.Contains(err.Error(), "file exists") {
					return err
				}
			}
		}
		// Check if the previously-written data schema matches the input
		columnMismatchError := "unable to match data columns (%v) to bucket columns (%v)"
		dbDSV := tbi.GetDataShapesWithEpoch()
		csDSV := cs.GetDataShapes()
		if len(dbDSV) != len(csDSV) {
			return fmt.Errorf(columnMismatchError, csDSV, dbDSV)
		}
		missing, coercion := GetMissingAndTypeCoercionColumns(dbDSV, csDSV)
		if missing != nil || coercion != nil {
			return fmt.Errorf(columnMismatchError, csDSV, dbDSV)
		}

		/*
			Create a writer for this TimeBucket
		*/
		w, err := NewWriter(tbi, ThisInstance.TXNPipe, cDir)
		if err != nil {
			return err
		}

		w.WriteRecords(times, rowsdata, dbDSV)
	}
	walfile := ThisInstance.WALFile
	walfile.RequestFlush()
	metrics.WriteCSMDuration.Observe(time.Since(start).Seconds())
	return nil
}<|MERGE_RESOLUTION|>--- conflicted
+++ resolved
@@ -272,7 +272,6 @@
 // DataShapeVector defined by the file header. WriteCSM will create any files if they do
 // not already exist for the given ColumnSeriesMap based on its TimeBucketKey.
 func WriteCSM(csm io.ColumnSeriesMap, isVariableLength bool) (err error) {
-<<<<<<< HEAD
 	// WRITE is not allowed on a replica
 	if utils.InstanceConfig.Replication.MasterHost != "" {
 		return errors.New("write is not allowed on replica")
@@ -282,9 +281,7 @@
 }
 
 func WriteCSMInner(csm io.ColumnSeriesMap, isVariableLength bool) (err error) {
-=======
 	start := time.Now()
->>>>>>> a7b8f23f
 	cDir := ThisInstance.CatalogDir
 	for tbk, cs := range csm {
 		tf, err := tbk.GetTimeFrame()
