--- conflicted
+++ resolved
@@ -555,22 +555,13 @@
 	/*
 		Generate an ordered array from the map of columns, ordered by the data shapes
 	*/
-<<<<<<< HEAD
-	//columnList := make([]interface{}, 0, len(dataShapes))
-=======
->>>>>>> cbc60c6d
 	colInBytesList := make([][]byte, 0, len(dataShapes))
 	for _, shape := range dataShapes {
 		colName := shape.Name
 		if strings.EqualFold(colName, "Epoch") {
 			shapesContainsEpoch = true
 		}
-		// columnData =
 		columnData := cs.columns[colName]
-<<<<<<< HEAD
-		//columnList = append(columnList, columnData)
-=======
->>>>>>> cbc60c6d
 		colInBytes := SwapSliceData(columnData, byte(0)).([]byte)
 		colInBytesList = append(colInBytesList, colInBytes)
 	}
