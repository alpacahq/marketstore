package utils

import (
	"fmt"
	"regexp"
	"strconv"
	"strings"
	"time"
)

const Day = 24 * time.Hour
const Week = 7 * Day
const Year = 365 * Day

var timeframeDefs = []Timeframe{
	{"S", time.Second},
	{"Sec", time.Second},
	{"T", time.Minute},
	{"Min", time.Minute},
	{"H", time.Hour},
	{"D", Day},
	{"W", Week},
	{"Y", Year},
}

var Timeframes = []*Timeframe{
	{"1Sec", time.Second},
<<<<<<< HEAD
=======
	{"10Sec", 10 * time.Second},
	{"30Sec", 30 * time.Second},
>>>>>>> 9d1ea119
	{"1Min", time.Minute},
	{"5Min", 5 * time.Minute},
	{"15Min", 15 * time.Minute},
	{"30Min", 30 * time.Minute},
	{"1H", time.Hour},
	{"4H", 4 * time.Hour},
	{"2H", 2 * time.Hour},
	{"24H", 24 * time.Hour},
	// {"1D", Day},
}

type Timeframe struct {
	String   string
	Duration time.Duration
}

func (tf *Timeframe) PeriodsPerDay() int {
	return int(Day / tf.Duration)
}

func NewTimeframe(arg interface{}) (tf *Timeframe) {
	tf = new(Timeframe)
	//	switch reflect.TypeOf(arg).Kind() {
	switch v := arg.(type) {
	case string:
		return TimeframeFromString(v)
	case int64:
		return TimeframeFromDuration(time.Duration(v))
	}
	return nil
}

func TimeframeFromString(tf string) *Timeframe {
	for _, def := range timeframeDefs {
		if strings.Contains(tf, def.String) {
			t, err := strconv.ParseInt(strings.Split(tf, def.String)[0], 10, 32)
			if err != nil || t <= 0 {
				return nil
			} else {
				return &Timeframe{
					String:   tf,
					Duration: def.Duration * time.Duration(t),
				}
			}
		}
	}
	return nil
}

func TimeframeFromDuration(tf time.Duration) *Timeframe {
	lowerDur := time.Second
	lowerStr := "Sec"
	if tf < lowerDur {
		return nil
	}
	for _, def := range timeframeDefs {
		if def.Duration == tf {
			return &Timeframe{
				String:   fmt.Sprintf("%v%v", 1, def.String),
				Duration: tf,
			}
		} else if def.Duration > tf {
			coefficient := int(tf / lowerDur)
			return &Timeframe{
				String:   fmt.Sprintf("%v%v", coefficient, lowerStr),
				Duration: tf,
			}
		}
		lowerDur = def.Duration
		lowerStr = def.String
	}
	return nil
}

type CandleDuration struct {
	String     string
	duration   time.Duration
	suffix     string
	multiplier int
}

func (cd *CandleDuration) IsWithin(ts, start time.Time) bool {
	switch cd.suffix {
	case "D":
		yy0, mm0, dd0 := ts.Date()
		yy1, mm1, dd1 := start.In(ts.Location()).Date()
		return yy0 == yy1 && mm0 == mm1 && dd0 == dd1
	case "W":
		tsY, tsW := ts.ISOWeek()
		sY, sW := start.ISOWeek()
		if tsY == sY && tsW == sW {
			return true
		}
	case "M":
		if ts.Year() == start.Year() {
			if ts.Month() == start.Month() {
				return true
			} else if ts.Month() < start.Month() {
				return false
			} else {
				if int(ts.Month())-int(start.Month()) < cd.multiplier {
					return true
				}
				return false
			}
		} else if ts.Year() > start.Year() {
			if int(ts.Month())-(12-int(start.Month())) < cd.multiplier {
				return true
			}
			return false
		} else {
			return false
		}
	case "Y":
		if (ts.Year() - start.Year()) <= cd.multiplier {
			return true
		}
	default:
		if ts.Truncate(cd.duration) == start {
			return true
		}
	}
	return false
}

// Truncate returns the lower boundary time of this candle window that
// ts belongs to.
func (cd *CandleDuration) Truncate(ts time.Time) time.Time {
	switch cd.suffix {
	case "D":
		yy, mm, dd := ts.Date()
		return time.Date(yy, mm, dd, 0, 0, 0, 0, ts.Location())
	case "M":
		return time.Date(ts.Year(), ts.Month(), 1, 0, 0, 0, 0, ts.Location())
	default:
		return ts.Truncate(cd.duration)
	}
}

// Ceil returns the upper boundary time of this candle window that
// ts belongs to.
func (cd *CandleDuration) Ceil(ts time.Time) time.Time {
	if cd.suffix == "D" {
		yy, mm, dd := ts.Add(Day).Date()
		return time.Date(yy, mm, dd, 0, 0, 0, 0, ts.Location())
	}
	if cd.suffix == "M" {
		year := ts.Year()
		month := ts.Month()
		if month == time.December {
			year++
			month = time.January
		} else {
			month++
		}
		return time.Date(year, month, 1, 0, 0, 0, 0, ts.Location())
	}

	return (ts.Add(cd.duration)).Truncate(cd.duration)
}

func (cd *CandleDuration) QueryableTimeframe() string {
	if cd.suffix != "M" {
		for i := len(Timeframes) - 1; i >= 0; i-- {
			if cd.duration%Timeframes[i].Duration == time.Duration(0) {
				return Timeframes[i].String
			}
		}
	}
	return "1D"
}

func (cd *CandleDuration) QueryableNrecords(tf string, nrecords int) int {
	if cd.String == tf {
		return nrecords
	}
	if cd.suffix == "M" {
		return 31 * nrecords
	}
	return nrecords * int(cd.duration/TimeframeFromString(tf).Duration)
}

func (cd *CandleDuration) Duration() time.Duration {
	return cd.duration
}

func CandleDurationFromString(tf string) (cd *CandleDuration) {
	re := regexp.MustCompile("([0-9]+)(Sec|Min|H|D|W|M|Y)")
	groups := re.FindStringSubmatch(tf)
	if len(groups) == 0 {
		return nil
	}
	prefix := groups[1]
	mult, _ := strconv.Atoi(prefix)
	suffix := groups[2]
	return &CandleDuration{
		String:     tf,
		multiplier: mult,
		suffix:     suffix,
		duration:   time.Duration(mult) * suffixDefs[suffix],
	}
}

var suffixDefs = map[string]time.Duration{
	"S":   time.Second,
	"Sec": time.Second,
	"T":   time.Minute,
	"Min": time.Minute,
	"H":   time.Hour,
	"D":   Day,
	"W":   Week,
	"Y":   Year,
}<|MERGE_RESOLUTION|>--- conflicted
+++ resolved
@@ -25,11 +25,8 @@
 
 var Timeframes = []*Timeframe{
 	{"1Sec", time.Second},
-<<<<<<< HEAD
-=======
 	{"10Sec", 10 * time.Second},
 	{"30Sec", 30 * time.Second},
->>>>>>> 9d1ea119
 	{"1Min", time.Minute},
 	{"5Min", 5 * time.Minute},
 	{"15Min", 15 * time.Minute},
