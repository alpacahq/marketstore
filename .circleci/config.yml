version: 2.1

executors:
  golang:
    working_directory: ~/github.com/alpacahq/marketstore
    docker:
<<<<<<< HEAD
      - image: cimg/go:1.17.10
=======
      - image: cimg/go:1.18.2
>>>>>>> 2a0cc0d9

variables:
  - filters: &all
      branches:
        only: /.*/
      tags:
        only: /.*/

jobs:
  build:
    executor: golang
    steps:
      - checkout
      - run: make build

  plugins:
    executor: golang
    steps:
      - checkout
      - run: make plugins

  unit-test:
    executor: golang
    steps:
      - run: make unit-test
      - run:
          name: Upload coverages to codecov
          command: |
            bash <(curl -s https://codecov.io/bash)

  import-csv-test:
    executor: golang
    steps:
      - run: make import-csv-test

  integration-test-jsonrpc:
    executor: golang
    steps:
      - setup_remote_docker
      - run: make integration-test-jsonrpc

  integration-test-grpc:
    executor: golang
    steps:
      - setup_remote_docker
      - run: make integration-test-grpc
  
  integration-test-contrib:
        executor: golang
        steps:
          - setup_remote_docker
          - run: make integration-test-contrib

  replication-test:
    executor: golang
    steps:
      - setup_remote_docker
      - run: make replication-test

  deploy:
    executor: golang
    steps:
      - checkout
      - setup_remote_docker
      - run: DOCKER_TAG=$CIRCLE_TAG make push

workflows:
  version: 2
  build_test_deploy:
    jobs:
      - build:
          filters: *all
          post-steps:
            - persist_to_workspace:
                root: ~/github.com/alpacahq/marketstore
                paths:
                  # reuse the built binary at test job
                  - marketstore
      - plugins:
          filters: *all
      - unit-test:
          pre-steps:
            - checkout
          filters: *all
      - import-csv-test:
          requires:
            - build
          pre-steps:
            - checkout
            - attach_workspace:
                at: ~/github.com/alpacahq/marketstore
          filters: *all
      - integration-test-jsonrpc:
          pre-steps:
            - checkout
          filters: *all
      - integration-test-grpc:
          pre-steps:
            - checkout
          filters: *all
      - integration-test-contrib:
            pre-steps:
              - checkout
            filters: *all
      - replication-test:
          pre-steps:
            - checkout
          filters: *all
      - deploy:
          requires:
            - build
            - unit-test
            - integration-test-jsonrpc
            - integration-test-grpc
            - integration-test-contrib
          filters:
            tags:
              only: /.*/
            branches:
              ignore: /.*/<|MERGE_RESOLUTION|>--- conflicted
+++ resolved
@@ -4,11 +4,7 @@
   golang:
     working_directory: ~/github.com/alpacahq/marketstore
     docker:
-<<<<<<< HEAD
-      - image: cimg/go:1.17.10
-=======
       - image: cimg/go:1.18.2
->>>>>>> 2a0cc0d9
 
 variables:
   - filters: &all
