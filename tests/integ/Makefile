################################################################################
# Commands to automate integration tests
################################################################################

LATEST_TAG ?= $(shell bin/dockertags alpacamarkets/marketstore | tail -1)
IMAGE_NAME ?= alpacamarkets/marketstore:${LATEST_TAG}
CONTAINER_NAME = integration_tests_mstore

SHELL = bash
.ONESHELL:

# User targets
################################################################################
connect: run
	@curl -s --data-binary '{"jsonrpc":"2.0", "method":"DataService.ListSymbols", "id":1, "params": {"parameters": {}}}' -H 'Content-Type: application/json' http://localhost:5993/rpc ; if [ $$? -ne 0 ]; then echo "Failed"; else echo "Passed"; fi


run: _init
	@if [ `bin/check_running ${CONTAINER_NAME}` -eq 0 ]; then $(MAKE) _startup; fi

stop:
	-if [ `bin/check_running ${CONTAINER_NAME}` -eq 1 ]; then \
		docker stop ${CONTAINER_NAME}; fi
	-docker rm -f ${CONTAINER_NAME}

test:
	@rm -rf testdata test_ticks.csv && mkdir -p testdata/mktsdb
	@marketstore connect -d `pwd`/testdata/mktsdb <<- EOF >& /dev/null && diff -q bin/ticks-example-1-output.csv test_ticks.csv && echo "Passed" || echo "Test Failed"
	\create TEST/1Min/TICK:Symbol/Timeframe/AttributeGroup Bid,Ask/float32 variable
	\getinfo TEST/1Min/TICK
	\load TEST/1Min/TICK bin/ticks-example-1.csv bin/ticks-example-1.yaml
	\o test_ticks.csv
	\show TEST/1Min/TICK 1970-01-01
	EOF
	@rm -f test_ticks.csv
	@marketstore connect -d `pwd`/testdata/mktsdb <<- EOF >& /dev/null && diff -q bin/ticks-example-2-output.csv test_ticks.csv && echo "Passed" || echo "Test Failed"
	\create TEST/1Min/TICK:Symbol/Timeframe/AttributeGroup Bid,Ask/float32 variable
	\getinfo TEST/1Min/TICK
	\load TEST/1Min/TICK bin/ticks-example-2.csv bin/ticks-example-2.yaml
	\o test_ticks.csv
	\show TEST/1Min/TICK 1970-01-01
	EOF
	@rm -rf testdata test_ticks.csv

clean: stop
	rm -rf data

# Utils
################################################################################
_init:
	@if [ ! -d data/mktsdb ]; then rm -rf data; $(MAKE) _get_data; fi

_get_data:
<<<<<<< HEAD
	@mkdir data
=======
	@rm -rf data && mkdir data
>>>>>>> 62667324
	@if [ ! -f /tmp/mktsdb.tgz ]; then wget https://s3.amazonaws.com/dev.alpaca.markets/gobroker/mktsdb.tar.gz -O /tmp/mktsdb.tgz; fi
	@tar -C data -xzf /tmp/mktsdb.tgz


_startup: stop
	docker run --name ${CONTAINER_NAME} -d -p 5993:5993 -v $(CURDIR):/project -w /project $(IMAGE_NAME) \
		start --config /project/bin/mkts.yml
	@sleep 2
	@if [ `bin/check_running ${CONTAINER_NAME}` -eq 0 ]; then \
		echo "Failed to start a marketstore instance"; false; fi



# Tests
################################################################################

test_run_latest:
	docker run --entrypoint=/bin/ash -i alpacamarkets/marketstore:${LATEST_TAG} -c 'echo OK'

_test_import_csv: reset_marketstore
	TEST_NUM=$(TEST_NUM) make -C dockerfiles/marketstore import_csv
	$(MAKE) test_mktsdb_conn
	make -C dockerfiles/pyclient rm build run
	TEST_FILENAME='/project/tests/test_not_empty.py' make -C dockerfiles/pyclient test
	make -C dockerfiles/marketstore rm

test_import_csv_1:
	TEST_NUM=1 $(MAKE) _test_import_csv

test_import_csv_2:
	TEST_NUM=2 $(MAKE) _test_import_csv

test_client: reset_marketstore
	$(MAKE) test_mktsdb_conn
	make -C dockerfiles/pyclient rm build run
	TEST_FILENAME='/project/tests/test_ticks.py' make -C dockerfiles/pyclient test<|MERGE_RESOLUTION|>--- conflicted
+++ resolved
@@ -51,11 +51,7 @@
 	@if [ ! -d data/mktsdb ]; then rm -rf data; $(MAKE) _get_data; fi
 
 _get_data:
-<<<<<<< HEAD
-	@mkdir data
-=======
 	@rm -rf data && mkdir data
->>>>>>> 62667324
 	@if [ ! -f /tmp/mktsdb.tgz ]; then wget https://s3.amazonaws.com/dev.alpaca.markets/gobroker/mktsdb.tar.gz -O /tmp/mktsdb.tgz; fi
 	@tar -C data -xzf /tmp/mktsdb.tgz
 
