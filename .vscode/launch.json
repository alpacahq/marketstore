/*
 * File: /Users/robi/Documents/git.hub/marketstore/.vscode/launch.json
 * Created Date: Monday, November 12th 2018, 4:20:57 pm
 * Author: Robi Lin
 * -----
 * Last Modified: Mon Nov 19 2018
 * Modified By: Robi Lin
 * -----
 * Copyright (c) 2018 QK Captial
 * 
 * Description:
 * 
 */






{
    // 使用 IntelliSense 了解相关属性。 
    // 悬停以查看现有属性的描述。
    // 欲了解更多信息，请访问: https://go.microsoft.com/fwlink/?linkid=830387
    "version": "0.2.0",
    "configurations": [
        
        {
            "name": "Launch",
            "type": "go",
            "request": "launch",
            "mode": "auto",
            "program": "${workspaceFolder}/marketstore.go",
            // "program": "${fileDirname}",
            "env": {
<<<<<<< HEAD
                // "HTTP_PROXY":"127.0.0.1:52730",
=======
>>>>>>> e61feab5
            },
            "args": []
        }
    ]
}<|MERGE_RESOLUTION|>--- conflicted
+++ resolved
@@ -3,7 +3,7 @@
  * Created Date: Monday, November 12th 2018, 4:20:57 pm
  * Author: Robi Lin
  * -----
- * Last Modified: Mon Nov 19 2018
+ * Last Modified: Tue Feb 05 2019
  * Modified By: Robi Lin
  * -----
  * Copyright (c) 2018 QK Captial
@@ -32,10 +32,6 @@
             "program": "${workspaceFolder}/marketstore.go",
             // "program": "${fileDirname}",
             "env": {
-<<<<<<< HEAD
-                // "HTTP_PROXY":"127.0.0.1:52730",
-=======
->>>>>>> e61feab5
             },
             "args": []
         }
