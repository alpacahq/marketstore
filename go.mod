module github.com/alpacahq/marketstore

require (
	code.cloudfoundry.org/bytefmt v0.0.0-20180906201452-2aa6f33b730c
	github.com/Shopify/goreferrer v0.0.0-20181106222321-ec9c9a553398 // indirect
	github.com/adshao/go-binance v0.0.0-20181012004556-e9a4ac01ca48
	github.com/ajg/form v1.5.1 // indirect
	github.com/alpacahq/rpc v1.3.0
	github.com/alpacahq/slait v1.1.7
	github.com/antlr/antlr4 v0.0.0-20181031000400-73836edf1f84
	github.com/bitly/go-simplejson v0.5.0 // indirect
	github.com/bmizerany/assert v0.0.0-20160611221934-b7ed37b82869 // indirect
	github.com/buger/jsonparser v0.0.0-20181023193515-52c6e1462ebd
	github.com/cheekybits/is v0.0.0-20150225183255-68e9c0620927 // indirect
	github.com/chzyer/logex v1.1.10 // indirect
	github.com/chzyer/readline v0.0.0-20180603132655-2972be24d48e
	github.com/chzyer/test v0.0.0-20180213035817-a1ea475d72b1 // indirect
	github.com/eapache/channels v1.1.0
	github.com/flosch/pongo2 v0.0.0-20181225140029-79872a7b2769 // indirect
	github.com/gavv/monotime v0.0.0-20190418164738-30dba4353424 // indirect
	github.com/gobwas/glob v0.2.3
	github.com/gorilla/websocket v1.4.0
	github.com/inconshreveable/mousetrap v1.0.0 // indirect
	github.com/iris-contrib/blackfriday v2.0.0+incompatible // indirect
	github.com/iris-contrib/formBinder v0.0.0-20190104093907-fbd5963f41e1 // indirect
	github.com/json-iterator/go v1.1.6
	github.com/jtolds/gls v4.20.0+incompatible // indirect
	github.com/kataras/golog v0.0.0-20190620222301-4851375e24d4 // indirect
	github.com/kataras/iris v11.1.0+incompatible // indirect
	github.com/kataras/pio v0.0.0-20190103105442-ea782b38602d // indirect
	github.com/klauspost/compress v1.4.1
	github.com/klauspost/cpuid v1.2.0 // indirect
	github.com/matryer/try v0.0.0-20161228173917-9ac251b645a2 // indirect
	github.com/mattn/go-colorable v0.1.2 // indirect
	github.com/microcosm-cc/bluemonday v1.0.2 // indirect
	github.com/moul/http2curl v1.0.0 // indirect
	github.com/onsi/ginkgo v1.7.0 // indirect
	github.com/onsi/gomega v1.4.3 // indirect
	github.com/pkg/errors v0.8.0
	github.com/preichenberger/go-gdax v0.0.0-20181027225743-eb74ba719d9a
	github.com/ryszard/goskiplist v0.0.0-20150312221310-2dfbae5fcf46
	github.com/shurcooL/sanitized_anchor_name v1.0.0 // indirect
	github.com/smartystreets/assertions v1.0.0 // indirect
	github.com/smartystreets/goconvey v0.0.0-20181108003508-044398e4856c // indirect
	github.com/spf13/cobra v0.0.3
	github.com/spf13/pflag v1.0.3 // indirect
	github.com/stretchr/objx v0.1.1 // indirect
	github.com/stretchr/testify v1.3.0
	github.com/timpalpant/go-iex v0.0.0-20181027174710-0b8a5fdd2ec1
	github.com/valyala/fasthttp v1.0.0
	github.com/vmihailenco/msgpack v4.0.1+incompatible
	github.com/xeipuuv/gojsonpointer v0.0.0-20190809123943-df4f5c81cb3b // indirect
	go.uber.org/atomic v1.3.2 // indirect
	go.uber.org/multierr v1.1.0 // indirect
	go.uber.org/zap v1.9.1
	gonum.org/v1/gonum v0.0.0-20190618015908-5dc218f86579
	google.golang.org/appengine v1.3.0 // indirect
	gopkg.in/check.v1 v1.0.0-20180628173108-788fd7840127
	gopkg.in/matryer/try.v1 v1.0.0-20150601225556-312d2599e12e
	gopkg.in/yaml.v2 v2.2.2
)
<<<<<<< HEAD

go 1.13
=======
>>>>>>> 2df4509c
<|MERGE_RESOLUTION|>--- conflicted
+++ resolved
@@ -59,8 +59,3 @@
 	gopkg.in/matryer/try.v1 v1.0.0-20150601225556-312d2599e12e
 	gopkg.in/yaml.v2 v2.2.2
 )
-<<<<<<< HEAD
-
-go 1.13
-=======
->>>>>>> 2df4509c
