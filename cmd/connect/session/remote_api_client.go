--- conflicted
+++ resolved
@@ -11,13 +11,8 @@
 )
 
 // NewRemoteAPIClient generates a new client struct.
-<<<<<<< HEAD
-func NewRemoteAPIClient(url string, client RPCClient) (rc *RemoteAPIClient, err error) {
-	return &RemoteAPIClient{url: url, rpcClient: client}, nil
-=======
 func NewRemoteAPIClient(url string, client RPCClient) *RemoteAPIClient {
 	return &RemoteAPIClient{url: url, rpcClient: client}
->>>>>>> b1b7186e
 }
 
 // RemoteAPIClient represents an agent that manages a database
