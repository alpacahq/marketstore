--- conflicted
+++ resolved
@@ -3,7 +3,6 @@
 import (
 	"fmt"
 	"io/ioutil"
-	"math"
 	"net"
 	"net/http"
 	"os"
@@ -73,13 +72,8 @@
 
 	// New grpc server.
 	grpcServer := grpc.NewServer(
-<<<<<<< HEAD
-		grpc.MaxRecvMsgSize(math.MaxInt32),
-		grpc.MaxSendMsgSize(math.MaxInt32),
-=======
 		grpc.MaxSendMsgSize(utils.InstanceConfig.GRPCMaxSendMsgSize),
 		grpc.MaxRecvMsgSize(utils.InstanceConfig.GRPCMaxRecvMsgSize),
->>>>>>> dd3d09ed
 	)
 	proto.RegisterMarketstoreServer(grpcServer, frontend.GRPCService{})
 
